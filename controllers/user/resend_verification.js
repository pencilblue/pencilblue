/**
 * ResendVerification - Form for resending a verification email
 *
 * @author Blake Callens <blake@pencilblue.org>
 * @copyright PencilBlue 2014, All rights reserved
 */
function ResendVerification(){}

//inheritance
util.inherits(ResendVerification, pb.BaseController);

ResendVerification.prototype.render = function(cb) {
	var self = this;

	pb.content.getSettings(function(err, contentSettings) {

        if(!contentSettings.allow_comments || !contentSettings.require_verification) {
            self.redirect(pb.config.siteRoot, cb);
            return;
<<<<<<< HEAD
        }   
        
=======
        }

>>>>>>> c9878a5c
        self.setPageName(self.ls.get('RESEND_VERIFICATION'));
        self.ts.load('user/resend_verification', function(err, data) {
            cb({content: data});
        });
    });
};

//exports
module.exports = ResendVerification;<|MERGE_RESOLUTION|>--- conflicted
+++ resolved
@@ -17,13 +17,8 @@
         if(!contentSettings.allow_comments || !contentSettings.require_verification) {
             self.redirect(pb.config.siteRoot, cb);
             return;
-<<<<<<< HEAD
-        }   
-        
-=======
         }
 
->>>>>>> c9878a5c
         self.setPageName(self.ls.get('RESEND_VERIFICATION'));
         self.ts.load('user/resend_verification', function(err, data) {
             cb({content: data});

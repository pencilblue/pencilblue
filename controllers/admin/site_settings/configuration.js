/**
 * Display's the site's config settings
 *
 * @author Blake Callens <blake@pencilblue.org>
 * @copyright PencilBlue 2014, All rights reserved
 */
function Configuration(){};

//dependencies
var SiteSettings = require('../site_settings');

//inheritance
util.inherits(Configuration, pb.BaseController);

//statics
var SUB_NAV_KEY = 'site_configuration';

Configuration.prototype.render = function(cb) {
    var self = this;

<<<<<<< HEAD
    pb.settings.get('call_home', function(err, callHome) {
        if (util.isError(err)) {
            self.reqHandler.serveError(err);
            return;
        }
    
        self.setPageName(self.ls.get('CONFIGURATION'));
        self.ts.registerLocal('yes_checked', callHome ? 'checked' : '');
        self.ts.registerLocal('no_checked', callHome ? '' : 'checked');
        self.ts.registerLocal('document_root', pb.config.docRoot);
        self.ts.registerLocal('site_ip', pb.config.siteIP);
        self.ts.registerLocal('site_port', pb.config.sitePort);
        self.ts.registerLocal('db_type', pb.config.db.type);
        self.ts.registerLocal('db_name', pb.config.db.name);
        self.ts.registerLocal('db_servers', pb.config.db.servers.join('<br/>'));
        self.ts.registerLocal('edit_instructions', function(flag, cb) {
            var content ='';
            if(!fs.existsSync(DOCUMENT_ROOT + '/config.json')) {
                content = '<div class="alert alert-info">'+self.ls.get('EDIT_CONFIGURATION')+'</div>';
            }
            cb(null, content);
        });
        self.ts.load('admin/site_settings/configuration', function(err, data) {
            var result = data;

            var pills = pb.AdminSubnavService.get(SUB_NAV_KEY, self.ls, 'configuration');

            var objects     = {
                navigation: pb.AdminNavigation.get(self.session, ['settings', 'site_settings'], self.ls),
                pills: pills
            };
            var angularData = pb.js.getAngularController(objects);
            result          = result.split('^angular_script^').join(angularData);

            cb({content: result});
        });
=======
    var pills   = pb.AdminSubnavService.get(SUB_NAV_KEY, this.ls, 'configuration');
    var objects = {
        navigation: pb.AdminNavigation.get(self.session, ['settings', 'site_settings'], this.ls),
        pills: pills
    };
    var angularData = pb.js.getAngularController(objects);

    this.setPageName(self.ls.get('CONFIGURATION'));
    this.ts.registerLocal('document_root', pb.config.docRoot);
    this.ts.registerLocal('site_ip', pb.config.siteIP);
    this.ts.registerLocal('site_port', pb.config.sitePort);
    this.ts.registerLocal('db_type', pb.config.db.type);
    this.ts.registerLocal('db_name', pb.config.db.name);
    this.ts.registerLocal('db_servers', pb.config.db.servers.join('<br/>'));
    this.ts.registerLocal('edit_instructions', function(flag, cb) {
    	var content ='';
        if(!fs.existsSync(DOCUMENT_ROOT + '/config.json')) {
            content = '<div class="alert alert-info">'+self.ls.get('EDIT_CONFIGURATION')+'</div>';
        }
        cb(null, new pb.TemplateValue(content, false));
    });
    this.ts.registerLocal('angular_script', angularData);
	this.ts.load('admin/site_settings/configuration', function(err, data) {
        cb({content: data});
>>>>>>> 71e9d93c
    });
};

Configuration.getSubNavItems = function(key, ls, data) {
	var pills = SiteSettings.getPillNavOptions(ls);
    pills.unshift(
    {
        name: 'configuration',
        title: ls.get('CONFIGURATION'),
        icon: 'refresh',
        href: '/admin/site_settings/configuration'
    });
    return pills;
};

//register admin sub-nav
pb.AdminSubnavService.registerFor(SUB_NAV_KEY, Configuration.getSubNavItems);

//exports
module.exports = Configuration;<|MERGE_RESOLUTION|>--- conflicted
+++ resolved
@@ -18,13 +18,19 @@
 Configuration.prototype.render = function(cb) {
     var self = this;
 
-<<<<<<< HEAD
     pb.settings.get('call_home', function(err, callHome) {
         if (util.isError(err)) {
             self.reqHandler.serveError(err);
             return;
         }
-    
+
+        var pills   = pb.AdminSubnavService.get(SUB_NAV_KEY, self.ls, 'configuration');
+        var objects = {
+            navigation: pb.AdminNavigation.get(self.session, ['settings', 'site_settings'], self.ls),
+            pills: pills
+        };
+        var angularData = pb.js.getAngularController(objects);
+
         self.setPageName(self.ls.get('CONFIGURATION'));
         self.ts.registerLocal('yes_checked', callHome ? 'checked' : '');
         self.ts.registerLocal('no_checked', callHome ? '' : 'checked');
@@ -39,48 +45,12 @@
             if(!fs.existsSync(DOCUMENT_ROOT + '/config.json')) {
                 content = '<div class="alert alert-info">'+self.ls.get('EDIT_CONFIGURATION')+'</div>';
             }
-            cb(null, content);
+            cb(null, new pb.TemplateValue(content, false));
         });
+        self.ts.registerLocal('angular_script', angularData);
         self.ts.load('admin/site_settings/configuration', function(err, data) {
-            var result = data;
-
-            var pills = pb.AdminSubnavService.get(SUB_NAV_KEY, self.ls, 'configuration');
-
-            var objects     = {
-                navigation: pb.AdminNavigation.get(self.session, ['settings', 'site_settings'], self.ls),
-                pills: pills
-            };
-            var angularData = pb.js.getAngularController(objects);
-            result          = result.split('^angular_script^').join(angularData);
-
-            cb({content: result});
+            cb({content: data});
         });
-=======
-    var pills   = pb.AdminSubnavService.get(SUB_NAV_KEY, this.ls, 'configuration');
-    var objects = {
-        navigation: pb.AdminNavigation.get(self.session, ['settings', 'site_settings'], this.ls),
-        pills: pills
-    };
-    var angularData = pb.js.getAngularController(objects);
-
-    this.setPageName(self.ls.get('CONFIGURATION'));
-    this.ts.registerLocal('document_root', pb.config.docRoot);
-    this.ts.registerLocal('site_ip', pb.config.siteIP);
-    this.ts.registerLocal('site_port', pb.config.sitePort);
-    this.ts.registerLocal('db_type', pb.config.db.type);
-    this.ts.registerLocal('db_name', pb.config.db.name);
-    this.ts.registerLocal('db_servers', pb.config.db.servers.join('<br/>'));
-    this.ts.registerLocal('edit_instructions', function(flag, cb) {
-    	var content ='';
-        if(!fs.existsSync(DOCUMENT_ROOT + '/config.json')) {
-            content = '<div class="alert alert-info">'+self.ls.get('EDIT_CONFIGURATION')+'</div>';
-        }
-        cb(null, new pb.TemplateValue(content, false));
-    });
-    this.ts.registerLocal('angular_script', angularData);
-	this.ts.load('admin/site_settings/configuration', function(err, data) {
-        cb({content: data});
->>>>>>> 71e9d93c
     });
 };
 

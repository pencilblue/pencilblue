--- conflicted
+++ resolved
@@ -30,19 +30,6 @@
                 
                     var pillNavOptions = 
                     {
-<<<<<<< HEAD
-                        result = result.concat(data);
-                        if(session.section == 'users')
-                        {
-                            result = result.concat(getJSTag('loadAdminContent("' + pb.config.siteRoot + '/admin/", "users", "' + session.subsection + '")'));
-                        }
-                        else
-                        {
-                            result = result.concat(getJSTag('loadAdminContent("' + pb.config.siteRoot + '/admin/", "users", "manage_users")'));
-                        }
-                        
-                        output({cookie: getSessionCookie(session), content: localize(['admin', 'users'], result)});
-=======
                         name: 'users',
                         children: 
                         [
@@ -69,19 +56,18 @@
                             result = result.concat(data);
                             if(session.section == 'users')
                             {
-                                result = result.concat(getJSTag('loadAdminContent("' + SITE_ROOT + '/admin/", "users", "' + session.subsection + '")'));
+                                result = result.concat(getJSTag('loadAdminContent("' + pb.config.siteRoot + '/admin/", "users", "' + session.subsection + '")'));
                             }
                             else
                             {
-                                result = result.concat(getJSTag('loadAdminContent("' + SITE_ROOT + '/admin/", "users", "manage_users")'));
+                                result = result.concat(getJSTag('loadAdminContent("' + pb.config.siteRoot + '/admin/", "users", "manage_users")'));
                             }
                             
                             output({cookie: getSessionCookie(session), content: localize(['admin', 'users'], result)});
                         });
->>>>>>> 7e0174c2
                     });
                 });
             });
         });
     });
-}+};
/**
 * EditPage - Interface for editing an page
 * 
 * @author Blake Callens <blake@pencilblue.org>
 * @copyright PencilBlue 2014, All rights reserved
 */
function EditPage(){}

//dependencies
var Media = require('../media.js');
var Pages = require('../pages');

//inheritance
util.inherits(EditPage, pb.BaseController);

EditPage.prototype.render = function(cb) {
	var self = this;
	
	var get = this.query;
    if(!get.id) {
        cb(pb.RequestHandler.generateRedirect(pb.config.siteRoot + '/admin/content/pages/manage_pages'));
        return;
    }
    
    var dao = new pb.DAO();
    dao.loadById(get.id, 'page', function(err, page) {
        if(page == null) {
        	cb(pb.RequestHandler.generateRedirect(pb.config.siteRoot + '/admin/content/pages/manage_pages'));
            return;
        }
        
        page.page_media  = page.page_media.join(',');
        page.page_topics = page.page_topics.join(',');
        self.session     = self.setFormFieldValues(page);
        
        //ensure that only the author can edit page
        //TODO should global administrator be able to do this too?
        if(self.session.authentication.user_id !== page.author) {
        	self.redirect(pb.config.siteRoot + '/admin/content/pages/manage_pages', cb);
            return;
        }

        pb.templates.load('admin/content/pages/edit_page', page.headline, null, function(data) {
            var result = '' + data;
            result     = result.split('^page_id^').join(get.id);
            var tabs   =
            [
                {
                    active: true,
                    href: '#content',
                    icon: 'quote-left',
                    title: '^loc_CONTENT^'
                },
                {
                    href: '#media',
                    icon: 'camera',
                    title: '^loc_MEDIA^'
                },
                {
                    href: '#topics_dnd',
                    icon: 'tags',
                    title: '^loc_TOPICS^'
                },
                {
                    href: '#seo',
                    icon: 'tasks',
                    title: '^loc_SEO^'
                }
            ];
            
            pb.templates.getTemplatesForActiveTheme(function(templates) {
            	
            	dao.query('topic', pb.DAO.ANYWHERE, pb.DAO.PROJECT_ALL, {name: pb.DAO.ASC}).then(function(topics) {
                    
            		Media.getAll(function(media) {                            
                        
            			self.prepareFormReturns(result, function(newResult) {
                            result = newResult;
                            
                            var pills = Pages.getPillNavOptions('edit_page');
                            pills.unshift(
                            {
                                name: 'manage_pages',
                                title: page.headline,
                                icon: 'chevron-left',
                                href: '/admin/content/pages/manage_pages'
                            });
                            
                            result = result.concat(pb.js.getAngularController(
                            {
                                navigation: pb.AdminNavigation.get(self.session, ['content', 'pages']),
                                pills: pills,
                                tabs: tabs,
                                templates: templates,
                                topics: topics, 
                                media: media
                            }, [], 'initMediaPagination();initTopicsPagination()'));
                
                            var content = self.localizationService.localize(['admin', 'pages', 'articles', 'media'], result);
                            cb({content: content});
                        });
                    });
                });
            });
        });
    });
};

<<<<<<< HEAD
=======
EditPage.init = function(request, output)
{
    var result = '';
    var instance = this;
    
    getSession(request, function(session)
    {
        if(!userIsAuthorized(session, {logged_in: true, admin_level: ACCESS_WRITER}))
        {
            output({redirect: pb.config.siteRoot + '/admin'});
            return;
        }
        
        var get = getQueryParameters(request);
        if(!get['id'])
        {
            output({redirect: pb.config.siteRoot + '/admin/content/pages/manage_pages'});
            return;
        }
        
        getDBObjectsWithValues({object_type: 'page', _id: ObjectID(get['id'])}, function(data)
        {
            if(data.length == 0)
            {
                output({redirect: pb.config.siteRoot + '/admin/content/pages/manage_pages'});
                return;
            }
            
            var page = data[0];
            page.page_media = page.page_media.join(',');
            page.page_topics = page.page_topics.join(',');
            session = setFormFieldValues(page, session);
            
            if(!userIsAuthorized(session, {logged_in: true, admin_level: ACCESS_EDITOR}))
            {
                if(!session.user._id.equals(ObjectID(page.author)))
                {
                    output({redirect: pb.config.siteRoot + '/admin/content/pages/manage_pages'});
                    return;
                }
            }
    
            initLocalization(request, session, function(data)
            {
                getHTMLTemplate('admin/content/pages/edit_page', page.headline, null, function(data)
                {
                    result = result.concat(data);
                    result = result.split('^page_id^').join(get['id']);
                    
                    var tabs =
                    [
                        {
                            active: true,
                            href: '#content',
                            icon: 'quote-left',
                            title: '^loc_CONTENT^'
                        },
                        {
                            href: '#media',
                            icon: 'camera',
                            title: '^loc_MEDIA^'
                        },
                        {
                            href: '#topics_dnd',
                            icon: 'tags',
                            title: '^loc_TOPICS^'
                        },
                        {
                            href: '#seo',
                            icon: 'tasks',
                            title: '^loc_SEO^'
                        }
                    ];
                    
                    var pages = require('../pages');
                    
                    pages.getTemplates(function(templates)
                    {
                        getDBObjectsWithValues({object_type: 'topic', $orderby: {name: 1}}, function(topics)
                        {
                            pages.getMedia(function(media)
                            {                            
                                prepareFormReturns(session, result, function(newSession, newResult)
                                {
                                    session = newSession;
                                    result = newResult;
                                    
                                    var pills = pages.getPillNavOptions('edit_page');
                                    pills.unshift(
                                    {
                                        name: 'manage_pages',
                                        title: page.headline,
                                        icon: 'chevron-left',
                                        href: '/admin/content/pages/manage_pages'
                                    });
                                    
                                    result = result.concat(pb.js.getAngularController(
                                    {
                                        navigation: getAdminNavigation(session, ['content', 'pages']),
                                        pills: pills,
                                        tabs: tabs,
                                        templates: templates,
                                        topics: topics, 
                                        media: media
                                    }, [], 'initMediaPagination();initTopicsPagination()'));
                        
                                    editSession(request, session, [], function(data)
                                    {
                                        output({content: localize(['admin', 'pages', 'articles', 'media'], result)});
                                    });
                                });
                            });
                        });
                    });
                });
            });
        });
    });
};

>>>>>>> ba8fb36b
//exports
module.exports = EditPage;<|MERGE_RESOLUTION|>--- conflicted
+++ resolved
@@ -106,128 +106,5 @@
     });
 };
 
-<<<<<<< HEAD
-=======
-EditPage.init = function(request, output)
-{
-    var result = '';
-    var instance = this;
-    
-    getSession(request, function(session)
-    {
-        if(!userIsAuthorized(session, {logged_in: true, admin_level: ACCESS_WRITER}))
-        {
-            output({redirect: pb.config.siteRoot + '/admin'});
-            return;
-        }
-        
-        var get = getQueryParameters(request);
-        if(!get['id'])
-        {
-            output({redirect: pb.config.siteRoot + '/admin/content/pages/manage_pages'});
-            return;
-        }
-        
-        getDBObjectsWithValues({object_type: 'page', _id: ObjectID(get['id'])}, function(data)
-        {
-            if(data.length == 0)
-            {
-                output({redirect: pb.config.siteRoot + '/admin/content/pages/manage_pages'});
-                return;
-            }
-            
-            var page = data[0];
-            page.page_media = page.page_media.join(',');
-            page.page_topics = page.page_topics.join(',');
-            session = setFormFieldValues(page, session);
-            
-            if(!userIsAuthorized(session, {logged_in: true, admin_level: ACCESS_EDITOR}))
-            {
-                if(!session.user._id.equals(ObjectID(page.author)))
-                {
-                    output({redirect: pb.config.siteRoot + '/admin/content/pages/manage_pages'});
-                    return;
-                }
-            }
-    
-            initLocalization(request, session, function(data)
-            {
-                getHTMLTemplate('admin/content/pages/edit_page', page.headline, null, function(data)
-                {
-                    result = result.concat(data);
-                    result = result.split('^page_id^').join(get['id']);
-                    
-                    var tabs =
-                    [
-                        {
-                            active: true,
-                            href: '#content',
-                            icon: 'quote-left',
-                            title: '^loc_CONTENT^'
-                        },
-                        {
-                            href: '#media',
-                            icon: 'camera',
-                            title: '^loc_MEDIA^'
-                        },
-                        {
-                            href: '#topics_dnd',
-                            icon: 'tags',
-                            title: '^loc_TOPICS^'
-                        },
-                        {
-                            href: '#seo',
-                            icon: 'tasks',
-                            title: '^loc_SEO^'
-                        }
-                    ];
-                    
-                    var pages = require('../pages');
-                    
-                    pages.getTemplates(function(templates)
-                    {
-                        getDBObjectsWithValues({object_type: 'topic', $orderby: {name: 1}}, function(topics)
-                        {
-                            pages.getMedia(function(media)
-                            {                            
-                                prepareFormReturns(session, result, function(newSession, newResult)
-                                {
-                                    session = newSession;
-                                    result = newResult;
-                                    
-                                    var pills = pages.getPillNavOptions('edit_page');
-                                    pills.unshift(
-                                    {
-                                        name: 'manage_pages',
-                                        title: page.headline,
-                                        icon: 'chevron-left',
-                                        href: '/admin/content/pages/manage_pages'
-                                    });
-                                    
-                                    result = result.concat(pb.js.getAngularController(
-                                    {
-                                        navigation: getAdminNavigation(session, ['content', 'pages']),
-                                        pills: pills,
-                                        tabs: tabs,
-                                        templates: templates,
-                                        topics: topics, 
-                                        media: media
-                                    }, [], 'initMediaPagination();initTopicsPagination()'));
-                        
-                                    editSession(request, session, [], function(data)
-                                    {
-                                        output({content: localize(['admin', 'pages', 'articles', 'media'], result)});
-                                    });
-                                });
-                            });
-                        });
-                    });
-                });
-            });
-        });
-    });
-};
-
->>>>>>> ba8fb36b
 //exports
 module.exports = EditPage;
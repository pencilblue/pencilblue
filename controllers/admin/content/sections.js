--- conflicted
+++ resolved
@@ -30,19 +30,6 @@
                 
                     var pillNavOptions = 
                     {
-<<<<<<< HEAD
-                        result = result.concat(data);
-                        if(session.section == 'sections')
-                        {
-                            result = result.concat(getJSTag('loadAdminContent("' + pb.config.siteRoot + '/admin/content/", "sections", "' + session.subsection + '")'));
-                        }
-                        else
-                        {
-                            result = result.concat(getJSTag('loadAdminContent("' + pb.config.siteRoot + '/admin/content/", "sections", "section_map")'));
-                        }
-                        
-                        output({cookie: getSessionCookie(session), content: localize(['admin', 'sections'], result)});
-=======
                         name: 'sections',
                         children: 
                         [
@@ -69,16 +56,15 @@
                             result = result.concat(data);
                             if(session.section == 'sections')
                             {
-                                result = result.concat(getJSTag('loadAdminContent("' + SITE_ROOT + '/admin/content/", "sections", "' + session.subsection + '")'));
+                                result = result.concat(getJSTag('loadAdminContent("' + pb.config.siteRoot + '/admin/content/", "sections", "' + session.subsection + '")'));
                             }
                             else
                             {
-                                result = result.concat(getJSTag('loadAdminContent("' + SITE_ROOT + '/admin/content/", "sections", "section_map")'));
+                                result = result.concat(getJSTag('loadAdminContent("' + pb.config.siteRoot + '/admin/content/", "sections", "section_map")'));
                             }
                             
                             output({cookie: getSessionCookie(session), content: localize(['admin', 'sections'], result)});
                         });
->>>>>>> 7e0174c2
                     });
                 });
             });

/**
 * EditSection - Input for editing an existing site section
 * 
 * @author Blake Callens <blake@pencilblue.org>
 * @copyright PencilBlue 2014, All rights reserved
 */
function EditSection(){}

//inheritance
util.inherits(EditSection, pb.BaseController);

EditSection.prototype.render = function(cb) {
	var self = this;
	
	//make sure an ID was passed
    if(!this.query.id) {
        cb(pb.RequestHandler.generateRedirect(pb.config.siteRoot + '/admin/sections/section_map'));
        return;
    }
    
    var dao = new pb.DAO();
    dao.loadById(this.query.id, 'section', function(err, section) {
        if(section == null) {
        	cb(pb.RequestHandler.generateRedirect(pb.config.siteRoot + '/admin/sections/section_map'));
            return;
        }
        
        section.keywords = section.keywords.join(',');
        pb.templates.load('admin/content/sections/edit_section', '^loc_EDIT_SECTION^', null, function(data) {
            var result = data.split('^section_id^').join(section._id);
            var tabs   =
            [
                {
                    active: 'active',
                    href: '#section_settings',
                    icon: 'cog',
                    title: '^loc_SETTINGS^'
                },
                {
                    href: '#section_seo',
                    icon: 'tasks',
                    title: '^loc_SEO^'
                }
            ];
            
            self.displayErrorOrSuccess(result, function(newResult) {
                result = newResult;
                
            	dao.query('section', {parent: null}, pb.DAO.PROJECT_ALL, {name: pb.DAO.ASC}).then(function(parents) {                            
                    
            		pb.users.getEditorSelectList(self.session.authentication.user_id, function(editors) {
                        
            			var pills = require('../sections').getPillNavOptions('new_section');
                        pills.unshift(
                        {
                            name: 'manage_topics',
                            title: '^loc_NEW_SECTION^',
                            icon: 'chevron-left',
                            href: '/admin/content/sections/section_map'
                        });
                        
                        var objects = {
                            navigation: pb.AdminNavigation.get(self.session, ['content', 'sections']),
                            pills: pills,
                            tabs: tabs,
                            parents: parents,
                            editors: editors,
                            section: section
                        };
                        var angularData = pb.js.getAngularController(objects);
                        result = result.concat(angularData);
                    
                        var content = self.localizationService.localize(['admin', 'sections'], result);
                        cb({content: content});
                    });
                });
            });
        });
    });
};

<<<<<<< HEAD
=======
EditSection.prototype.getEditorSelectList = function(cb) {
	var self    = this;
    var dao     = new pb.DAO();
	var editors = [];
	var currId  = self.session.authentication.user_id;
	dao.query('user', {admin: {$gt: ACCESS_WRITER}}, {_id: 1, first_name: 1, last_name: 1}).then(function(data){
        
		for(var i = 0; i < data.length; i++) {
            
			var editor = {_id: data[0]._id, name: data[0].first_name + ' ' + data[0].last_name};
            if(currId == data[i]._id.toString()) {
                editor.selected = 'selected';
            }
            editors.push(editor);
        }
        cb(editors);
    });
};

this.init = function(request, output)
{
    var result = '';
    var instance = this;
    
    getSession(request, function(session)
    {
        if(!userIsAuthorized(session, {logged_in: true, admin_level: ACCESS_EDITOR}))
        {
            output({redirect: pb.config.siteRoot + '/admin'});
            return;
        }
        
        var get = getQueryParameters(request);
        if(!get['id'])
        {
            output({redirect: pb.config.siteRoot + '/admin/sections/section_map'});
            return;
        }
        
        getDBObjectsWithValues({object_type: 'section', _id: ObjectID(get['id'])}, function(data)
        {
            if(data.length == 0)
            {
                output({redirect: pb.config.siteRoot + '/admin/sections/section_map'});
                return;
            }
            
            var section = data[0];
            section.keywords = section.keywords.join(',');
        
            initLocalization(request, session, function(data)
            {
                getHTMLTemplate('admin/content/sections/edit_section', '^loc_EDIT_SECTION^', null, function(data)
                {
                    result = result.concat(data);
                    
                    result = result.split('^section_id^').join(section._id);
                    
                    var tabs =
                    [
                        {
                            active: 'active',
                            href: '#section_settings',
                            icon: 'cog',
                            title: '^loc_SETTINGS^'
                        },
                        {
                            href: '#section_seo',
                            icon: 'tasks',
                            title: '^loc_SEO^'
                        }
                    ];
                    
                    displayErrorOrSuccess(session, result, function(newSession, newResult)
                    {
                        session = newSession;
                        result = newResult;
                        
                        getDBObjectsWithValues({object_type: 'section', parent: null, $orderby: {name: 1}}, function(parents)
                        {
                            EditSection.getEditors(session, function(editors)
                            {
                                var pills = require('../sections').getPillNavOptions('edit_section');
                                pills.unshift(
                                {
                                    name: 'manage_topics',
                                    title: section.name,
                                    href: '/admin/content/sections/section_map'
                                });
                            
                                result = result.concat(pb.js.getAngularController(
                                {
                                    navigation: getAdminNavigation(session, ['content', 'sections']),
                                    pills: pills,
                                    tabs: tabs,
                                    parents: parents,
                                    editors: editors,
                                    section: section
                                }));
                            
                                editSession(request, session, [], function(data)
                                {
                                    output({cookie: getSessionCookie(session), content: localize(['admin', 'sections'], result)});
                                });
                            });
                        });
                    });
                });
            });
        });
    });
};

EditSection.getEditors = function(session, output)
{
    var editors = [];
    
    getDBObjectsWithValues({object_type: 'user', admin: {$gt: ACCESS_WRITER}}, function(data)
    {
        for(var i = 0; i < data.length; i++)
        {
            var editor = {_id: data[0]._id, name: data[0].first_name + ' ' + data[0].last_name};
            
            editors.push(editor);
        }
        
        output(editors);
    });
};

>>>>>>> ba8fb36b
//exports
module.exports = EditSection;<|MERGE_RESOLUTION|>--- conflicted
+++ resolved
@@ -79,138 +79,5 @@
     });
 };
 
-<<<<<<< HEAD
-=======
-EditSection.prototype.getEditorSelectList = function(cb) {
-	var self    = this;
-    var dao     = new pb.DAO();
-	var editors = [];
-	var currId  = self.session.authentication.user_id;
-	dao.query('user', {admin: {$gt: ACCESS_WRITER}}, {_id: 1, first_name: 1, last_name: 1}).then(function(data){
-        
-		for(var i = 0; i < data.length; i++) {
-            
-			var editor = {_id: data[0]._id, name: data[0].first_name + ' ' + data[0].last_name};
-            if(currId == data[i]._id.toString()) {
-                editor.selected = 'selected';
-            }
-            editors.push(editor);
-        }
-        cb(editors);
-    });
-};
-
-this.init = function(request, output)
-{
-    var result = '';
-    var instance = this;
-    
-    getSession(request, function(session)
-    {
-        if(!userIsAuthorized(session, {logged_in: true, admin_level: ACCESS_EDITOR}))
-        {
-            output({redirect: pb.config.siteRoot + '/admin'});
-            return;
-        }
-        
-        var get = getQueryParameters(request);
-        if(!get['id'])
-        {
-            output({redirect: pb.config.siteRoot + '/admin/sections/section_map'});
-            return;
-        }
-        
-        getDBObjectsWithValues({object_type: 'section', _id: ObjectID(get['id'])}, function(data)
-        {
-            if(data.length == 0)
-            {
-                output({redirect: pb.config.siteRoot + '/admin/sections/section_map'});
-                return;
-            }
-            
-            var section = data[0];
-            section.keywords = section.keywords.join(',');
-        
-            initLocalization(request, session, function(data)
-            {
-                getHTMLTemplate('admin/content/sections/edit_section', '^loc_EDIT_SECTION^', null, function(data)
-                {
-                    result = result.concat(data);
-                    
-                    result = result.split('^section_id^').join(section._id);
-                    
-                    var tabs =
-                    [
-                        {
-                            active: 'active',
-                            href: '#section_settings',
-                            icon: 'cog',
-                            title: '^loc_SETTINGS^'
-                        },
-                        {
-                            href: '#section_seo',
-                            icon: 'tasks',
-                            title: '^loc_SEO^'
-                        }
-                    ];
-                    
-                    displayErrorOrSuccess(session, result, function(newSession, newResult)
-                    {
-                        session = newSession;
-                        result = newResult;
-                        
-                        getDBObjectsWithValues({object_type: 'section', parent: null, $orderby: {name: 1}}, function(parents)
-                        {
-                            EditSection.getEditors(session, function(editors)
-                            {
-                                var pills = require('../sections').getPillNavOptions('edit_section');
-                                pills.unshift(
-                                {
-                                    name: 'manage_topics',
-                                    title: section.name,
-                                    href: '/admin/content/sections/section_map'
-                                });
-                            
-                                result = result.concat(pb.js.getAngularController(
-                                {
-                                    navigation: getAdminNavigation(session, ['content', 'sections']),
-                                    pills: pills,
-                                    tabs: tabs,
-                                    parents: parents,
-                                    editors: editors,
-                                    section: section
-                                }));
-                            
-                                editSession(request, session, [], function(data)
-                                {
-                                    output({cookie: getSessionCookie(session), content: localize(['admin', 'sections'], result)});
-                                });
-                            });
-                        });
-                    });
-                });
-            });
-        });
-    });
-};
-
-EditSection.getEditors = function(session, output)
-{
-    var editors = [];
-    
-    getDBObjectsWithValues({object_type: 'user', admin: {$gt: ACCESS_WRITER}}, function(data)
-    {
-        for(var i = 0; i < data.length; i++)
-        {
-            var editor = {_id: data[0]._id, name: data[0].first_name + ' ' + data[0].last_name};
-            
-            editors.push(editor);
-        }
-        
-        output(editors);
-    });
-};
-
->>>>>>> ba8fb36b
 //exports
 module.exports = EditSection;
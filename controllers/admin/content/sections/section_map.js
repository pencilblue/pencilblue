/**
 * Organizes the site's sections via drag and drop
 * 
 * @author Blake Callens <blake@pencilblue.org>
 * @copyright PencilBlue 2014, All rights reserved
 */
function SectionMap(){}

//inheritance
util.inherits(SectionMap, pb.BaseController);

SectionMap.prototype.render = function(cb) {
	var self = this;
	var dao  = new pb.DAO();
	dao.query('section', pb.DAO.ANYWHERE).then(function(sections) {
		
		//when no sections exist redirect to create page
        if(sections.length == 0) {
            cb(pb.RequestHandler.generateRedirect(pb.config.siteRoot + '/admin/content/sections/new_section'));
            return;
        }

        pb.settings.get('section_map', function(err, sectionMap) {
            if(sectionMap == null) {console.log('here');
            	cb(pb.RequestHandler.generateRedirect(pb.config.siteRoot + '/admin/content/sections/new_section'));
                return;
            }
            
	        pb.templates.load('admin/content/sections/section_map', '^loc_SECTION_MAP^', null, function(data) {
                var result = data;

                self.displayErrorOrSuccess(result, function(newResult) {
 
                    result    = newResult;
                    var pills = require('../sections').getPillNavOptions('section_map');
                    pills.unshift(
                    {
                        name: 'section_map',
                        title: '^loc_SECTION_MAP^',
                        icon: 'refresh',
                        href: '/admin/content/sections/section_map'
                    });
                    
                    var objects     = {
                        navigation: pb.AdminNavigation.get(self.session, ['content', 'sections']),
                        pills: pills,
                        sections: SectionMap.getOrderedSections(sections, sectionMap)
                    };
<<<<<<< HEAD
                    var angularData = getAngularController(objects);
=======
                    var angularData = pb.js.getAngularController(objects);
>>>>>>> 94181422
                    result          = result.concat(angularData);
                    
                    var content = self.localizationService.localize(['admin', 'sections'], result);
                    cb({content: content});
                });
            });
        });
    });
};

SectionMap.init = function(request, output)
{
    var result = '';
    var instance = this;
    
    getSession(request, function(session)
    {
        if(!userIsAuthorized(session, {logged_in: true, admin_level: ACCESS_EDITOR}))
        {
            output({redirect: pb.config.siteRoot + '/admin'});
            return;
        }
        
        getDBObjectsWithValues({object_type: 'section'}, function(data)
        {
            if(data.length == 0)
            {
                output({redirect: pb.config.siteRoot + '/admin/content/sections/new_section'});
                return;
            }
            
            var sections = data;
            
            getDBObjectsWithValues({object_type: 'setting', key: 'section_map'}, function(data)
            {
                if(data.length == 0)
                {
                    output({redirect: pb.config.siteRoot + '/admin/content/sections/new_section'});
                    return;
                }
                
                var sectionMap = data[0].value;
        
                initLocalization(request, session, function(data)
                {
                    getHTMLTemplate('admin/content/sections/section_map', '^loc_SECTION_MAP^', null, function(data)
                    {
                        result = result.concat(data);
                                
                        displayErrorOrSuccess(session, result, function(newSession, newResult)
                        {
                            session = newSession;
                            result = newResult;
                            
                            var pills = require('../sections').getPillNavOptions('section_map');
                            pills.unshift(
                            {
                                name: 'section_map',
                                title: '^loc_SECTION_MAP^',
                                icon: 'refresh',
                                href: '/admin/content/sections/section_map'
                            });
                            
                            result = result.concat(pb.js.getAngularController(
                            {
                                navigation: getAdminNavigation(session, ['content', 'sections']),
                                pills: pills,
                                sections: SectionMap.getOrderedSections(sections, sectionMap)
                            }));
                            
                            editSession(request, session, [], function(data)
                            {
                                output({cookie: getSessionCookie(session), content: localize(['admin', 'sections'], result)});
                            });
                        });
                    });
                });
            });
        });
    });
};

SectionMap.getOrderedSections = function(sections, sectionMap)
{
    var orderedSections = [];

    for(var i = 0; i < sectionMap.length; i++)
    {
        var parentSection = null;
        
        for(var j = 0; j < sections.length; j++)
        {
            if(sectionMap[i].uid == sections[j]._id)
            {
                parentSection = sections[j];
                parentSection.children = [];
                break;
            }
        }
        
        if(!parentSection)
        {
            continue;
        }
        
        for(var o = 0; o < sectionMap[i].children.length; o++)
        {
            for(var j = 0; j < sections.length; j++)
            {
                if(sectionMap[i].children[o].uid == sections[j]._id)
                {
                    parentSection.children.push(sections[j]);
                    break;
                }
            }
        }
        
        orderedSections.push(parentSection);
    }
    
    return orderedSections;
};

//exports
module.exports = SectionMap;<|MERGE_RESOLUTION|>--- conflicted
+++ resolved
@@ -46,11 +46,7 @@
                         pills: pills,
                         sections: SectionMap.getOrderedSections(sections, sectionMap)
                     };
-<<<<<<< HEAD
-                    var angularData = getAngularController(objects);
-=======
                     var angularData = pb.js.getAngularController(objects);
->>>>>>> 94181422
                     result          = result.concat(angularData);
                     
                     var content = self.localizationService.localize(['admin', 'sections'], result);

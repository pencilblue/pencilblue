/*
    Copyright (C) 2015  PencilBlue, LLC

    This program is free software: you can redistribute it and/or modify
    it under the terms of the GNU General Public License as published by
    the Free Software Foundation, either version 3 of the License, or
    (at your option) any later version.

    This program is distributed in the hope that it will be useful,
    but WITHOUT ANY WARRANTY; without even the implied warranty of
    MERCHANTABILITY or FITNESS FOR A PARTICULAR PURPOSE.  See the
    GNU General Public License for more details.

    You should have received a copy of the GNU General Public License
    along with this program.  If not, see <http://www.gnu.org/licenses/>.
*/

//dependencies 
var url       = require('url');
var Sanitizer = require('sanitize-html');
var util      = require('../include/util.js');

module.exports = function BaseControllerModule(pb) {
    
    /**
     * The base controller provides functions for the majority of
     * the heavy lifing for a controller. It accepts and provides access to
     * extending controllers for items such as the request, response, session, etc.
     * @class BaseController
     * @constructor
     */
    function BaseController(){};

    //constants
    /**
     * The code for a successful API call
     * @static
     * @property API_SUCCESS
     * @type {Integer}
     */
    BaseController.API_SUCCESS = 0;

    /**
     * The code for a failed API call
     * @static
     * @property API_FAILURE
     * @type {Integer}
     */
    BaseController.API_FAILURE = 1;

    /**
     * The snippet of JS code that will ensure that a form is refilled with values
     * from the post
     * @static
     * @private
     * @property FORM_REFILL_PATTERN
     * @type {String}
     */
    var FORM_REFILL_PATTERN = 'if(typeof refillForm !== "undefined") {' + "\n" +
        '$(document).ready(function(){'+ "\n" +
            'refillForm(%s)});}';

    /**
     * The snippet of HTML that will display an alert box
     * @static
     * @private
     * @property ALERT_PATTERN
     * @type {String}
     */
    var ALERT_PATTERN = '<div class="alert %s error_success">%s<button type="button" class="close" data-dismiss="alert" aria-hidden="true">&times;</button></div>';

    /**
     * Responsible for initializing a controller.  Properties from the
     * RequestHandler are passed down so that the controller has complete access to
     * a variety of request specified properties.  By default the function transfers the options over to instance variables that can be access during rendering.  In addition, the function sets up the template service along with a set of local flags:
     * <ul>
     * <li>locale - The selected locale for the request (NOTE: this may not match the requested language if not supported)</li>
     * <li>error_success - An alert box if one was registered by the controller</li>
     * <li>page_name - The title of the page</li>
     * <li>localization_script - Includes the localization script so that it can be used client side</li>
     * <li>analytics - Inserts the necessary javascript for analytics providers</li>
     * </ul>
     * @method init
     * @param {Object} props The properties needed to initialize the controller
     *  @param {RequestHandler} props.request_handler
     *  @param {Request} props.request The incoming request
     *  @param {Response} props.response The outgoing response
     *  @param {Object} props.session The session object
     *  @param {Localization} props.localization_service The localization service instance for the request
     *  @param {Object} props.path_vars The path variables associated with the URL for the request
     *  @param {Object} props.query The query string variables associated with the URL for the request
     *  @param {Function} cb A callback that takes a single optional argument: cb(Error)
     */
    BaseController.prototype.init = function(props, cb) {
        this.reqHandler          = props.request_handler;
        this.req                 = props.request;
        this.res                 = props.response;
        this.session             = props.session;
        this.body                = props.body;
        this.localizationService = props.localization_service;
        this.ls                  = this.localizationService;
        this.pathVars            = props.path_vars;
        this.query               = props.query;
        this.pageName            = '';
<<<<<<< HEAD
        this.site                = props.site;
=======
        this.context             = {
            req: this.req,
            session: this.session,
            ls: this.ls
        };
>>>>>>> e9eec008

        var self = this;
        this.templateService     = this.getTemplateService();
        this.templateService.registerLocal('locale', this.ls.language);
        this.templateService.registerLocal('error_success', function(flag, cb) {
            self.displayErrorOrSuccessCallback(flag, cb);
        });
        this.templateService.registerLocal('page_name', function(flag, cb) {
            cb(null, self.getPageName());
        });
        this.templateService.registerLocal('localization_script', function(flag, cb) {
            self.requiresClientLocalizationCallback(flag, cb);
        });
        this.templateService.registerLocal('analytics', function(flag, cb) {
            pb.AnalyticsManager.onPageRender(self.req, self.session, self.ls, cb);
        });
        this.templateService.registerLocal('wysiwyg', function(flag, cb) {
            var wysiwygId = util.uniqueId();

            self.templateService.registerLocal('wys_id', wysiwygId);
            self.templateService.load('admin/elements/wysiwyg', function(err, data) {
                cb(err, new pb.TemplateValue(data, false));
            });
        });
        this.ts = this.templateService;

        cb();
    };
    
    /**
     * Retrieves a context object that contains the necessary information for 
     * service prototypes
     * @method getServiceContext
     * @return {Object}
     */
    BaseController.prototype.getServiceContext = function(){
        return util.merge(this.context, {});
    };

    /**
     *
     * @method requiresClientLocalization
     * @return {Boolean}
     */
    BaseController.prototype.requiresClientLocalization = function() {
        return true;
    };

    /**
     * @method getTemplateService
     * @return {Object} TemplateService
     */
    BaseController.prototype.getTemplateService = function() {
        return new pb.TemplateService(this.localizationService, this.site);
    };

    /**
     *
     * @method requiresClientLocalizationCallback
     * @param {String} flag
     * @param {Function} cb
     */
    BaseController.prototype.requiresClientLocalizationCallback = function(flag, cb) {
        var val = '';
        if (this.requiresClientLocalization()) {
            val = pb.ClientJs.includeJS('/api/localization/script');
        }
        cb(null, new pb.TemplateValue(val, false));
    };

    /**
     *
     * @method formError
     * @param {String} message The error message to be displayed
     * @param {String} redirectLocation
     * @param {Function} cb
     */
    BaseController.prototype.formError = function(message, redirectLocation, cb) {

        this.session.error = message;
        cb(pb.RequestHandler.generateRedirect(pb.config.siteRoot + redirectLocation));
    };

    /**
     *
     * @method displayErrorOrSuccessCallback
     * @param {String} flag
     * @param {Function} cb
     */
    BaseController.prototype.displayErrorOrSuccessCallback = function(flag, cb) {
        if(this.session['error']) {
            var error = this.session['error'];
            delete this.session['error'];
            cb(null, new pb.TemplateValue(util.format(ALERT_PATTERN, 'alert-danger', this.localizationService.get(error)), false));
        }
        else if(this.session['success']) {
            var success = this.session['success'];
            delete this.session['success'];
            cb(null, new pb.TemplateValue(util.format(ALERT_PATTERN, 'alert-success', this.localizationService.get(success)), false));
        }
        else {
            cb(null, '');
        }
    };

    /**
     * Provides a page title.  This is picked up by the template engine when the
     * ^page_name^ key is found in a template.
     * @method getPageName
     * @return {String} The page title
     */
    BaseController.prototype.getPageName = function() {
        return this.pageName;
    };

    /**
     * Sets the page title
     * @method setPageName
     * @param {String} pageName The desired page title
     */
    BaseController.prototype.setPageName = function(pageName) {
        this.pageName = pageName;
    };

    /**
     *
     * @method getPostParams
     * @param {Function} cb
     */
    BaseController.prototype.getPostParams = function(cb) {
        this.getPostData(function(err, raw){
            if (util.isError(err)) {
                cb(err, null);
                return;
            }

            var postParams = url.parse('?' + raw, true).query;
            cb(null, postParams);
        });
    };

    /**
     * Parses the incoming payload of a request as JSON formatted data.
     * @method getJSONPostParams
     * @param {Function} cb
     */
    BaseController.prototype.getJSONPostParams = function(cb) {
        this.getPostData(function(err, raw){
            if (util.isError(err)) {
                cb(err, null);
                return;
            }

            var error      = null;
            var postParams = null;
            try {
                postParams = JSON.parse(raw);
            }
            catch(err) {
                error = err;
            }
            cb(error, postParams);
        });
    };

    /**
     *
     * @method getPostData
     * @param {Function} cb
     */
    BaseController.prototype.getPostData = function(cb) {
        var body = '';
        this.req.on('data', function (data) {
            body += data;
            // 1e6 === 1 * Math.pow(10, 6) === 1 * 1000000 ~~~ 1MB
            if (body.length > 1e6) {
                // FLOOD ATTACK OR FAULTY CLIENT, NUKE REQUEST
                cb(new PBError("POST limit reached! Maximum of 1MB.", 400), null);
            }
        });
        this.req.on('end', function () {
            cb(null, body);
        });
    };

    /**
     *
     * @method hasRequiredParams
     * @param {Object} queryObject
     * @param {Array} requiredParameters
     */
    BaseController.prototype.hasRequiredParams = function(queryObject, requiredParameters) {

        for (var i = 0; i < requiredParameters.length; i++) {

            if (typeof queryObject[requiredParameters[i]] === 'undefined') {
                return this.localizationService.get('FORM_INCOMPLETE');
            }
            else if (queryObject[requiredParameters[i]].length == 0) {
                return this.localizationService.get('FORM_INCOMPLETE');
            }
        }

        if(queryObject['password'] && queryObject['confirm_password']) {
            if(queryObject['password'] != queryObject['confirm_password']) {
                return this.localizationService.get('PASSWORD_MISMATCH');
            }
        }

        return null;
    };

    /**
     *
     * @method setFormFieldValues
     * @param {Object} post
     */
    BaseController.prototype.setFormFieldValues = function(post) {
        this.session.fieldValues = post;
        return this.session;
    };

    /**
     *
     * @method checkForFormRefill
     * @param {String} result
     * @param {Function} cb
     */
    BaseController.prototype.checkForFormRefill = function(result, cb) {
        if(this.session.fieldValues) {
            var content    = util.format(FORM_REFILL_PATTERN, JSON.stringify(this.session.fieldValues));
            var formScript = pb.ClientJs.getJSTag(content);
            result         = result.concat(formScript);

            delete this.session.fieldValues;
        }

        cb(result);
    };

    /**
     * Sanitizes an object.  This function is handy for incoming post objects.  It
     * iterates over each field.  If the field is a string value it will be
     * sanitized based on the default sanitization rules
     * (BaseController.getDefaultSanitizationRules) or those provided by the call
     * to BaseController.getSanitizationRules.
     * @method sanitizeObject
     * @param {Object}
     */
    BaseController.prototype.sanitizeObject = function(obj) {
        if (!util.isObject(obj)) {
            return;
        }

        var rules = this.getSanitizationRules();
        for(var prop in obj) {
            if (util.isString(obj[prop])) {

                var config = rules[prop];
                obj[prop] = BaseController.sanitize(obj[prop], config);
            }
        }
    };

    /**
     *
     * @method getSanitizationRules
     */
    BaseController.prototype.getSanitizationRules = function() {
        return {};
    };

    /**
     * The sanitization rules that apply to Pages and Articles
     * @deprecated Since 0.4.1
     * @static
     * @method getContentSanitizationRules
     */
    BaseController.getContentSanitizationRules = function() {
        return pb.BaseObjectService.getContentSanitizationRules();
    };

    /**
     * @deprecated Since 0.4.1
     * @static
     * @method getDefaultSanitizationRules
     */
    BaseController.getDefaultSanitizationRules = function() {
        return pb.BaseObjectService.getDefaultSanitizationRules();
    };

    /**
     *
     * @deprecated Since 0.4.1
     * @static
     * @method sanitize
     * @param {String} value
     * @param {Object} [config]
     */
    BaseController.sanitize = function(value, config) {
        return pb.BaseObjectService.sanitize(value, config);
    };

    /**
     * Redirects a request to a different location
     * @method redirect
     * @param {String} location
     * @param {Function} cb
     */
    BaseController.prototype.redirect = function(location, cb){
        cb(pb.RequestHandler.generateRedirect(location));
    };

    /**
     * Generates an generic API response object
     * @static
     * @method apiResponse
     * @return {String} JSON
     */
    BaseController.apiResponse = function(cd, msg, dta) {
        if(typeof msg === 'undefined') {
            switch(cd) {
                case BaseController.FAILURE:
                    msg = 'FAILURE';
                    break;
                case BaseController.SUCCESS:
                    msg = 'SUCCESS';
                    break;
                default:
                    msg = '';
                    break;
            }
        }
        if(typeof dta === 'undefined') {
            dta = null;
        }
        var response = {code: cd, message: msg, data: dta};
        return JSON.stringify(response);
    };
    return BaseController;
};<|MERGE_RESOLUTION|>--- conflicted
+++ resolved
@@ -102,15 +102,12 @@
         this.pathVars            = props.path_vars;
         this.query               = props.query;
         this.pageName            = '';
-<<<<<<< HEAD
         this.site                = props.site;
-=======
         this.context             = {
             req: this.req,
             session: this.session,
             ls: this.ls
         };
->>>>>>> e9eec008
 
         var self = this;
         this.templateService     = this.getTemplateService();

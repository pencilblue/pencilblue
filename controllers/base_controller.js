/*
    Copyright (C) 2015  PencilBlue, LLC

    This program is free software: you can redistribute it and/or modify
    it under the terms of the GNU General Public License as published by
    the Free Software Foundation, either version 3 of the License, or
    (at your option) any later version.

    This program is distributed in the hope that it will be useful,
    but WITHOUT ANY WARRANTY; without even the implied warranty of
    MERCHANTABILITY or FITNESS FOR A PARTICULAR PURPOSE.  See the
    GNU General Public License for more details.

    You should have received a copy of the GNU General Public License
    along with this program.  If not, see <http://www.gnu.org/licenses/>.
*/

//dependencies
var url  = require('url');
var util = require('../include/util.js');

module.exports = function BaseControllerModule(pb) {

    // pb dependancies
    var SiteService = pb.SiteService;

    /**
     * The base controller provides functions for the majority of
     * the heavy lifing for a controller. It accepts and provides access to
     * extending controllers for items such as the request, response, session, etc.
     * @class BaseController
     * @constructor
     */
    function BaseController(){}

    //constants
    /**
     * The code for a successful API call
     * @static
     * @property API_SUCCESS
     * @type {Integer}
     */
    BaseController.API_SUCCESS = 0;

    /**
     * The code for a failed API call
     * @static
     * @property API_FAILURE
     * @type {Integer}
     */
    BaseController.API_FAILURE = 1;

    /**
     * The snippet of JS code that will ensure that a form is refilled with values
     * from the post
     * @static
     * @private
     * @property FORM_REFILL_PATTERN
     * @type {String}
     */
    var FORM_REFILL_PATTERN = 'if(typeof refillForm !== "undefined") {' + "\n" +
        '$(document).ready(function(){'+ "\n" +
            'refillForm(%s)});}';

    /**
     * The snippet of HTML that will display an alert box
     * @static
     * @private
     * @property ALERT_PATTERN
     * @type {String}
     */
    var ALERT_PATTERN = '<div class="alert %s error_success">%s<button type="button" class="close" data-dismiss="alert" aria-hidden="true">&times;</button></div>';

    /**
     * A mapping that converts the HTTP standard for content-type encoding and
     * what the Buffer prototype expects
     * @static
     * @private
     * @readonly
     * @property ENCODING_MAPPING
     * @type {Object}
     */
    var ENCODING_MAPPING = Object.freeze({
        'UTF-8': 'utf8',
        'US-ASCII': 'ascii',
        'UTF-16LE': 'utf16le'
    });

    /**
     * Responsible for initializing a controller.  Properties from the
     * RequestHandler are passed down so that the controller has complete access to
     * a variety of request specified properties.  By default the function transfers the options over to instance variables that can be access during rendering.  In addition, the function sets up the template service along with a set of local flags:
     * <ul>
     * <li>locale - The selected locale for the request (NOTE: this may not match the requested language if not supported)</li>
     * <li>error_success - An alert box if one was registered by the controller</li>
     * <li>page_name - The title of the page</li>
     * <li>localization_script - Includes the localization script so that it can be used client side</li>
     * <li>analytics - Inserts the necessary javascript for analytics providers</li>
     * </ul>
     * @method init
     * @param {Object} props The properties needed to initialize the controller
     *  @param {RequestHandler} props.request_handler
     *  @param {Request} props.request The incoming request
     *  @param {Response} props.response The outgoing response
     *  @param {Object} props.session The session object
     *  @param {Localization} props.localization_service The localization service instance for the request
     *  @param {Object} props.path_vars The path variables associated with the URL for the request
     *  @param {Object} props.query The query string variables associated with the URL for the request
     *  @param {Function} cb A callback that takes a single optional argument: cb(Error)
     */
    BaseController.prototype.init = function(props, cb) {
        var self = this;
        this.reqHandler          = props.request_handler;
        this.req                 = props.request;
        this.res                 = props.response;
        this.session             = props.session;
        this.body                = props.body;
        this.localizationService = props.localization_service;
        this.ls                  = this.localizationService;
        this.pathVars            = props.pathVars;
        this.query               = props.query;
        this.pageName            = '';
        this.siteObj             = props.siteObj;
        this.site                = props.site;
        this.siteName            = props.siteName;
        this.hostname            = SiteService.getHostWithProtocol(self.siteObj.hostname) || pb.config.siteRoot;
        this.referer             = this.req.headers.referer;

        /**
         * @property ts
         * @type {TemplateService}
         */
        this.ts = this.getTemplateServiceInstance(props);

        /**
         * @property activeTheme
         * @type {String}
         */
        this.activeTheme = props.activeTheme;

        //build out a base service context that can be cloned and passed to any
        //service objects
        this.context = {
            req: this.req,
            session: this.session,
            ls: this.ls,
            ts: this.ts,
            site: this.site,
            hostname: this.hostname,
            activeTheme: this.activeTheme,
            onlyThisSite: true,
            siteObj: this.siteObj
        };
<<<<<<< HEAD

        cb();
=======
        
        cb()
>>>>>>> 1a390375
    };

    /**
     * Creates a TemplateService instance
     * @method getTemplateServiceInstance
     * @param {Object} props
     * @return {TemplateService}
     */
    BaseController.prototype.getTemplateServiceInstance = function(props) {
        var self = this;

        //create options
        var tsOpts = {
            ls: this.localizationService,
            activeTheme: props.activeTheme,
            site: this.site
        };

        //create instance
        var ts = new pb.TemplateService(tsOpts);

        //configure for common flags
        var model = {

            meta_lang: this.ls.language,

            error_success: function(flag, cb) {
                self.displayErrorOrSuccessCallback(flag, cb);
            },

            page_name: function(flag, cb) {
                cb(null, self.getPageName());
            },

            localization_script: function(flag, cb) {
                self.requiresClientLocalizationCallback(flag, cb);
            },

            analytics: function(flag, cb) {
                pb.AnalyticsManager.onPageRender(self.req, self.session, self.ls, cb);
            },

            wysiwyg: function(flag, cb) {
                var wysiwygId = util.uniqueId();

                self.ts.registerLocal('wys_id', wysiwygId);
                self.ts.load('admin/elements/wysiwyg', function(err, data) {
                    cb(err, new pb.TemplateValue(data, false));
                });
            },

            site_root: self.hostname,
            site_name: self.siteName,

            localized_alternate: function(flag, cb) {
                self.onLocalizedAlternateFlagFound(props.routeLocalized, cb);
            }
        };
        ts.registerModel(model);
        return ts;
    };

    /**
     * @method onLocalizedAlternateFlagFound
     * @param {Boolean} routeLocalized
     * @param {Function} cb
     */
    BaseController.prototype.onLocalizedAlternateFlagFound = function(routeLocalized, cb) {
        if (!routeLocalized) {
            return cb(null, '');
        }

        var val = '';
        var self = this;
        Object.keys(this.siteObj.supportedLocales).forEach(function(locale) {
            var path = self.req.url;
            var isLocalizedPath = !!self.pathVars.locale && path.indexOf(self.pathVars.locale) >= 0;
            if (self.ls.language === locale && !isLocalizedPath) {
                //skip current language.  We don't need to list it as an alternate
                return;
            }
            var relationship = self.ls.language === locale ? 'canonical' : 'alternate';

            var urlOpts = {
                hostname: self.hostname,
                locale: undefined
            };
            if (self.ls.language === locale) {
                path = path.replace(locale + '/', '').replace(locale, '');
            }
            else if (isLocalizedPath) {
                path = path.replace(self.pathVars.locale, locale);
            }
            else {
                urlOpts.locale = locale;
            }
            var url = pb.UrlService.createSystemUrl(path, urlOpts);
            val += '<link rel="' + relationship + '" hreflang="' + locale + '" href="' + url + '" />\n';
        });
        cb(null, new pb.TemplateValue(val, false));
    };

    /**
     * Retrieves a context object that contains the necessary information for
     * service prototypes
     * @method getServiceContext
     * @return {Object}
     */
    BaseController.prototype.getServiceContext = function(){
        return util.merge(this.context, {});
    };

    /**
     *
     * @method requiresClientLocalization
     * @return {Boolean}
     */
    BaseController.prototype.requiresClientLocalization = function() {
        return true;
    };

    /**
     *
     * @method requiresClientLocalizationCallback
     * @param {String} flag
     * @param {Function} cb
     */
    BaseController.prototype.requiresClientLocalizationCallback = function(flag, cb) {
        var val = '';
        if (this.requiresClientLocalization()) {
            val = pb.ClientJs.includeJS('/api/localization/script');
        }
        cb(null, new pb.TemplateValue(val, false));
    };

    /**
     *
     * @method formError
     * @param {String} message The error message to be displayed
     * @param {String} redirectLocation
     * @param {Function} cb
     */
    BaseController.prototype.formError = function(message, redirectLocation, cb) {

        this.session.error = message;
        var uri = pb.UrlService.createSystemUrl(redirectLocation, { hostname: this.hostname });
        cb(pb.RequestHandler.generateRedirect(uri));
    };

    /**
     *
     * @method displayErrorOrSuccessCallback
     * @param {String} flag
     * @param {Function} cb
     */
    BaseController.prototype.displayErrorOrSuccessCallback = function(flag, cb) {
        if(this.session.error) {
            var error = this.session.error;
            delete this.session.error;
            cb(null, new pb.TemplateValue(util.format(ALERT_PATTERN, 'alert-danger', this.localizationService.get(error)), false));
        }
        else if(this.session.success) {
            var success = this.session.success;
            delete this.session.success;
            cb(null, new pb.TemplateValue(util.format(ALERT_PATTERN, 'alert-success', this.localizationService.get(success)), false));
        }
        else {
            cb(null, '');
        }
    };

    /**
     * Provides a page title.  This is picked up by the template engine when the
     * ^page_name^ key is found in a template.
     * @method getPageName
     * @return {String} The page title
     */
    BaseController.prototype.getPageName = function() {
        return this.pageName;
    };

    /**
     * Sets the page title
     * @method setPageName
     * @param {String} pageName The desired page title
     */
    BaseController.prototype.setPageName = function(pageName) {
        this.pageName = pageName;
    };

    /**
     *
     * @method getPostParams
     * @param {Function} cb
     */
    BaseController.prototype.getPostParams = function(cb) {
        var self = this;

        this.getPostData(function(err, raw){
            //Handle error
            if (util.isError(err)) {
                pb.log.error("BaseController.getPostParams encountered an error. ERROR[%s]", err.stack);
                return cb(err, null);
            }

            //lookup encoding
            var encoding = pb.BaseBodyParser.getContentEncoding(self.req);
            encoding = ENCODING_MAPPING[encoding] ? ENCODING_MAPPING[encoding] : 'utf8';

            //convert to string
            var postParams = url.parse('?' + raw.toString(encoding), true).query;
            cb(null, postParams);
        });
    };

    /**
     * Parses the incoming payload of a request as JSON formatted data.
     * @method getJSONPostParams
     * @param {Function} cb
     */
    BaseController.prototype.getJSONPostParams = function(cb) {
        var self = this;

        this.getPostData(function(err, raw){
            //Handle error
            if (util.isError(err)) {
                pb.log.error("BaseController.getJSONPostParams encountered an error. ERROR[%s]", err.stack);
                return cb(err, null);
            }

            //lookup encoding
            var encoding = pb.BaseBodyParser.getContentEncoding(self.req);
            encoding = ENCODING_MAPPING[encoding] ? ENCODING_MAPPING[encoding] : 'utf8';

            var error      = null;
            var postParams = null;
            try {
                postParams = JSON.parse(raw.toString(encoding));
            }
            //TODO - Needed? Can't we just pass err into the cb?
            catch(err) {
                error = err;
            }
            cb(error, postParams);
        });
    };

    /**
     *
     * @method getPostData
     * @param {Function} cb
     */
    BaseController.prototype.getPostData = function(cb) {
        var buffers     = [];
        var totalLength = 0;

        this.req.on('data', function (data) {
            buffers.push(data);
            totalLength += data.length;

            // 1e6 === 1 * Math.pow(10, 6) === 1 * 1000000 ~~~ 1MB
            if (totalLength > 1e6) {
                // FLOOD ATTACK OR FAULTY CLIENT, NUKE REQUEST
                var err = new Error("POST limit reached! Maximum of 1MB.");
                err.code = 400;
                cb(err, null);
            }
        });
        this.req.on('end', function () {

            //create one big buffer.
            var body = Buffer.concat (buffers, totalLength);
            cb(null, body);
        });
    };

    /**
     *
     * @method hasRequiredParams
     * @param {Object} queryObject
     * @param {Array} requiredParameters
     */
    BaseController.prototype.hasRequiredParams = function(queryObject, requiredParameters) {

        for (var i = 0; i < requiredParameters.length; i++) {

            if (typeof queryObject[requiredParameters[i]] === 'undefined') {
                return this.localizationService.get('FORM_INCOMPLETE');
            }
            else if (queryObject[requiredParameters[i]].length === 0) {
                return this.localizationService.get('FORM_INCOMPLETE');
            }
        }

        if(queryObject.password && queryObject.confirm_password) {
            if(queryObject.password !== queryObject.confirm_password) {
                return this.localizationService.get('PASSWORD_MISMATCH');
            }
        }

        return null;
    };

    /**
     *
     * @method setFormFieldValues
     * @param {Object} post
     */
    BaseController.prototype.setFormFieldValues = function(post) {
        this.session.fieldValues = post;
        return this.session;
    };

    /**
     *
     * @method checkForFormRefill
     * @param {String} result
     * @param {Function} cb
     */
    BaseController.prototype.checkForFormRefill = function(result, cb) {
        if(this.session.fieldValues) {
            var content    = util.format(FORM_REFILL_PATTERN, JSON.stringify(this.session.fieldValues));
            var formScript = pb.ClientJs.getJSTag(content);
            result         = result.concat(formScript);

            delete this.session.fieldValues;
        }

        cb(null, result);
    };

    /**
     * Sanitizes an object.  This function is handy for incoming post objects.  It
     * iterates over each field.  If the field is a string value it will be
     * sanitized based on the default sanitization rules
     * (BaseController.getDefaultSanitizationRules) or those provided by the call
     * to BaseController.getSanitizationRules.
     * @method sanitizeObject
     * @param {Object} obj
     */
    BaseController.prototype.sanitizeObject = function(obj) {
        if (!util.isObject(obj)) {
            pb.log.warn("BaseController.sanitizeObject was not passed an object.");
            return;
        }

        var rules = this.getSanitizationRules();
        for(var prop in obj) {
            if (util.isString(obj[prop])) {

                var config = rules[prop];
                obj[prop] = BaseController.sanitize(obj[prop], config);
            }
        }
    };

    /**
     *
     * @method getSanitizationRules
     * @return {Object}
     */
    BaseController.prototype.getSanitizationRules = function() {
        return {};
    };

    /**
     * The sanitization rules that apply to Pages and Articles
     * @deprecated Since 0.4.1
     * @static
     * @method getContentSanitizationRules
     */
    BaseController.getContentSanitizationRules = function() {
        return pb.BaseObjectService.getContentSanitizationRules();
    };

    /**
     * @deprecated Since 0.4.1
     * @static
     * @method getDefaultSanitizationRules
     */
    BaseController.getDefaultSanitizationRules = function() {
        return pb.BaseObjectService.getDefaultSanitizationRules();
    };

    /**
     *
     * @deprecated Since 0.4.1
     * @static
     * @method sanitize
     * @param {String} value
     * @param {Object} [config]
     */
    BaseController.sanitize = function(value, config) {
        return pb.BaseObjectService.sanitize(value, config);
    };

    /**
     * Redirects a request to a different location
     * @method redirect
     * @param {String} location
     * @param {Function} cb
     */
    BaseController.prototype.redirect = function(location, cb){
        cb(pb.RequestHandler.generateRedirect(location));
    };

    /**
     * Generates an generic API response object
     * @static
     * @method apiResponse
     * @return {String} JSON
     */
    BaseController.apiResponse = function(cd, msg, dta) {
        if(typeof msg === 'undefined') {
            switch(cd) {
                case BaseController.FAILURE:
                    msg = 'FAILURE';
                    break;
                case BaseController.SUCCESS:
                    msg = 'SUCCESS';
                    break;
                default:
                    msg = '';
                    break;
            }
        }
        if(typeof dta === 'undefined') {
            dta = null;
        }
        var response = {code: cd, message: msg, data: dta};
        return JSON.stringify(response);
    };
    return BaseController;
};<|MERGE_RESOLUTION|>--- conflicted
+++ resolved
@@ -151,13 +151,8 @@
             onlyThisSite: true,
             siteObj: this.siteObj
         };
-<<<<<<< HEAD
-
-        cb();
-=======
-        
+
         cb()
->>>>>>> 1a390375
     };
 
     /**

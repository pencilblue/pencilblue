/*
    Copyright (C) 2014  PencilBlue, LLC

    This program is free software: you can redistribute it and/or modify
    it under the terms of the GNU General Public License as published by
    the Free Software Foundation, either version 3 of the License, or
    (at your option) any later version.

    This program is distributed in the hope that it will be useful,
    but WITHOUT ANY WARRANTY; without even the implied warranty of
    MERCHANTABILITY or FITNESS FOR A PARTICULAR PURPOSE.  See the
    GNU General Public License for more details.

    You should have received a copy of the GNU General Public License
    along with this program.  If not, see <http://www.gnu.org/licenses/>.
*/

/**
 * Adds new media
 */

function AddMediaActionController(){}

var mediaService = require(DOCUMENT_ROOT + '/include/service/entities/media_service.js');

//inheritance
util.inherits(AddMediaActionController, pb.FormController);

AddMediaActionController.prototype.onPostParamsRetrieved = function(post, cb) {
	var self = this;

	console.log(post);

	var message = this.hasRequiredParams(post, this.getRequiredParams());
    if(message) {
        cb({
			code: 400,
			content: pb.BaseController.apiResponse(pb.BaseController.API_ERROR, message)
		});
		return;
    }

    var mediaDocument = pb.DocumentCreator.create('media', post, ['media_topics'], ['is_file']);
<<<<<<< HEAD
    var dao = new pb.DAO();
    dao.update(mediaDocument).then(function(result) {
        if(util.isError(result)) {
			cb({
				code: 500,
				content: pb.BaseController.apiResponse(pb.BaseController.API_ERROR, self.ls.get('ERROR_SAVING'))
			});
            return;
        }

		result.icon = mediaService.getMediaIcon(result.media_type);

		cb({
			code: 200,
			content: pb.BaseController.apiResponse(pb.BaseController.API_SUCCESS, result.name + ' ' + self.ls.get('ADDED'), result)
		});
    });
=======
    var mediaService = new pb.MediaService();
    mediaService.save(mediaDocument, function(err, result) {
        if (util.isError(err)) {
            self.formError(self.ls.get('ERROR_SAVING'), self.getFormErrorRedirect(), cb);
            return;
        }
        else if (util.isArray(result)) {
            return self.formError(pb.CustomObjectService.createErrorStr(result), self.getFormErrorRedirect(), cb);
        }
        self.onSaveSuccessful(result, cb);
    });
};

AddMediaActionController.prototype.onSaveSuccessful = function(mediaDocument, cb) {
	this.session.success = mediaDocument.name + ' ' + this.ls.get('ADDED');
	this.redirect('/admin/content/media/add_media', cb);
>>>>>>> 969748b0
};

AddMediaActionController.prototype.getRequiredParams = function() {
	return ['media_type', 'location', 'name'];
};

<<<<<<< HEAD
=======
AddMediaActionController.prototype.getFormErrorRedirect = function(){
	return '/admin/content/media/add_media';
};

>>>>>>> 969748b0
//exports
module.exports = AddMediaActionController;<|MERGE_RESOLUTION|>--- conflicted
+++ resolved
@@ -41,15 +41,20 @@
     }
 
     var mediaDocument = pb.DocumentCreator.create('media', post, ['media_topics'], ['is_file']);
-<<<<<<< HEAD
-    var dao = new pb.DAO();
-    dao.update(mediaDocument).then(function(result) {
-        if(util.isError(result)) {
+    var mediaService = new pb.MediaService();
+    mediaService.save(mediaDocument, function(err, result) {
+        if(util.isError(err)) {
 			cb({
 				code: 500,
 				content: pb.BaseController.apiResponse(pb.BaseController.API_ERROR, self.ls.get('ERROR_SAVING'))
 			});
             return;
+        }
+        else if(util.isArray(result)) {
+			cb({
+				code: 400,
+				content: pb.BaseController.apiResponse(pb.BaseController.API_ERROR, pb.CustomObjectService.createErrorStr(result))
+			});
         }
 
 		result.icon = mediaService.getMediaIcon(result.media_type);
@@ -59,36 +64,11 @@
 			content: pb.BaseController.apiResponse(pb.BaseController.API_SUCCESS, result.name + ' ' + self.ls.get('ADDED'), result)
 		});
     });
-=======
-    var mediaService = new pb.MediaService();
-    mediaService.save(mediaDocument, function(err, result) {
-        if (util.isError(err)) {
-            self.formError(self.ls.get('ERROR_SAVING'), self.getFormErrorRedirect(), cb);
-            return;
-        }
-        else if (util.isArray(result)) {
-            return self.formError(pb.CustomObjectService.createErrorStr(result), self.getFormErrorRedirect(), cb);
-        }
-        self.onSaveSuccessful(result, cb);
-    });
-};
-
-AddMediaActionController.prototype.onSaveSuccessful = function(mediaDocument, cb) {
-	this.session.success = mediaDocument.name + ' ' + this.ls.get('ADDED');
-	this.redirect('/admin/content/media/add_media', cb);
->>>>>>> 969748b0
 };
 
 AddMediaActionController.prototype.getRequiredParams = function() {
 	return ['media_type', 'location', 'name'];
 };
 
-<<<<<<< HEAD
-=======
-AddMediaActionController.prototype.getFormErrorRedirect = function(){
-	return '/admin/content/media/add_media';
-};
-
->>>>>>> 969748b0
 //exports
 module.exports = AddMediaActionController;
--- conflicted
+++ resolved
@@ -13,16 +13,7 @@
 
     getSession(request, function(session)
     {
-<<<<<<< HEAD
-        if(!session['user'] || !session['user']['admin'])
-        {
-            output({redirect: pb.config.siteRoot});
-            return;
-        }
-        if(session['user']['admin'] < 2)
-=======
         if(!userIsAuthorized(session, {logged_in: true, admin_level: ACCESS_EDITOR}))
->>>>>>> 7e0174c2
         {
             formError(request, session, '^loc_INSUFFICIENT_CREDENTIALS^', '/admin/content/topics', output);
             return;

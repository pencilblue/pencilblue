/*

    Edit a user
    
    @author Blake Callens <blake.callens@gmail.com>
    @copyright PencilBlue 2013, All rights reserved

*/

this.init = function(request, output)
{
    getSession(request, function(session)
<<<<<<< HEAD
    {
        if(!session['user'] || !session['user']['admin'])
        {
            output({redirect: pb.config.siteRoot});
            return;
        }
    
=======
    {    
>>>>>>> 7e0174c2
        var get = getQueryParameters(request);
        var post = getPostParameters(request);
        
        if(message = checkForRequiredParameters(post, ['username', 'email', 'admin']))
        {
            formError(request, session, message, '/admin/users', output);
            return;
        }
        if(message = checkForRequiredParameters(get, ['id']))
        {
            formError(request, session, message, '/admin/users', output);
            return;
        }
        if(!userIsAuthorized(session, {logged_in: true, admin_level: ACCESS_EDITOR}) || session['user']['admin'] < post['admin'])
        {
            formError(request, session, '^loc_INSUFFICIENT_CREDENTIALS^', '/admin/users', output);
            return;
        }
        
        getDBObjectsWithValues({object_type: 'user', _id: ObjectID(get['id'])}, function(data)
        {
            if(data.length == 0)
            {
                formError(request, session, '^loc_ERROR_SAVING^', '/admin/users', output);
                return;
            }
            
            var userDocument = createDocument('user', post);
            
            getDBObjectsWithValues({object_type: 'user', username: userDocument['username']}, function(data)
            {
                if(data.length > 0)
                {
                    if(!data[0]._id.equals(ObjectID(get['id'])))
                    {
                        formError(request, session, '^loc_EXISTING_USERNAME^', '/admin/users', output);
                        return;
                    }
                }
                
                var user = data[0];
                
                getDBObjectsWithValues({object_type: 'user', email: userDocument['email']}, function(data)
                {
                    if(data.length > 0)
                    {
                        if(!data[0]._id.equals(user._id))
                        {
                            formError(request, session, '^loc_EXISTING_EMAIL^', '/admin/users', output);
                            return;
                        }
                    }
                
                    editDBObject(user._id, userDocument, ['password'], function(data)
                    {
                        if(data.length == 0)
                        {
                            formError(request, session, '^loc_ERROR_SAVING^', '/admin/users', output);
                            return;
                        }
                        
                        session.success = '^loc_USER_EDITED^';
                        editSession(request, session, [], function(data)
                        {        
                            output({redirect: pb.config.siteRoot + '/admin/users'});
                        });
                    });
                });
            });
        });
    });
}<|MERGE_RESOLUTION|>--- conflicted
+++ resolved
@@ -10,17 +10,7 @@
 this.init = function(request, output)
 {
     getSession(request, function(session)
-<<<<<<< HEAD
-    {
-        if(!session['user'] || !session['user']['admin'])
-        {
-            output({redirect: pb.config.siteRoot});
-            return;
-        }
-    
-=======
     {    
->>>>>>> 7e0174c2
         var get = getQueryParameters(request);
         var post = getPostParameters(request);
         

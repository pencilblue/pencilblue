/*
    Copyright (C) 2014  PencilBlue, LLC

    This program is free software: you can redistribute it and/or modify
    it under the terms of the GNU General Public License as published by
    the Free Software Foundation, either version 3 of the License, or
    (at your option) any later version.

    This program is distributed in the hope that it will be useful,
    but WITHOUT ANY WARRANTY; without even the implied warranty of
    MERCHANTABILITY or FITNESS FOR A PARTICULAR PURPOSE.  See the
    GNU General Public License for more details.

    You should have received a copy of the GNU General Public License
    along with this program.  If not, see <http://www.gnu.org/licenses/>.
*/

/**
 * Deletes a user
 */

function DeleteUser(){}

//inheritance
util.inherits(DeleteUser, pb.BaseController);

DeleteUser.prototype.render = function(cb) {
    var self    = this;
    var vars    = this.pathVars;

    var message = this.hasRequiredParams(vars, ['id']);
    if (message) {
        this.formError(message, '/admin/users/manage_users', cb);
        return;
    }

    if(vars.id === self.session.authentication.user_id) {
        self.formError(self.ls.get('USER_DELETE_SELF'), '/admin/users/manage_users', cb);
        return;
    }

    //ensure existence
    var dao = new pb.DAO();
    dao.loadById(vars.id, 'user', function(err, user) {
        if(user === null) {
            self.formError(self.ls.get('ERROR_SAVING'), '/admin/users/manage_users', cb);
            return;
        }

<<<<<<< HEAD
        //delete the user
        dao.deleteMatching({_id: ObjectID(vars.id)}, 'user').then(function(result) {
            if(result < 1) {
                self.formError(self.ls.get('ERROR_SAVING'), '/admin/users/manage_users', cb);
                return;
            }

            self.session.success = user.username + ' ' + self.ls.get('DELETED');
            self.redirect('/admin/users/manage_users', cb);
=======
        // delete the user's comments
        dao.deleteMatching({commenter: vars.id}, 'comment').then(function(result) {
            //reassign the user's content to the current user
            self.reassignContent(vars.id, self.session.authentication.user_id, dao, function(articles, pages, sections) {
                //delete the user
                dao.deleteMatching({_id: ObjectID(vars.id)}, 'user').then(function(result) {
                    if(result < 1) {
                        self.formError(self.ls.get('ERROR_SAVING'), '/admin/users/manage_users', cb);
                        return;
                    }

                    self.session.success = user.username + ' ' + self.ls.get('DELETED');
                    cb(pb.RequestHandler.generateRedirect(pb.config.siteRoot + '/admin/users/manage_users'));
                });
            });
        });
    });
};

DeleteUser.prototype.reassignContent = function(deletedUserId, newUserId, dao, cb) {
    dao.query('article', {author: deletedUserId}).then(function(articles) {
        dao.query('page', {author: deletedUserId}).then(function(pages) {
            dao.query('section', {editor: deletedUserId}).then(function(sections) {
                var self = this;

                this.updateArticlesUser = function(index) {
                    if(index >= articles.length) {
                        self.updatePagesUser(0);
                        return;
                    }

                    dao.update(articles[index]).then(function(result) {
                        index++;
                        self.updateArticlesUser(index);
                    });
                };

                this.updatePagesUser = function(index) {
                    if(index >= pages.length) {
                        self.updateSectionsUser(0);
                        return;
                    }

                    dao.update(pages[index]).then(function(result) {
                        index++;
                        self.updatePagesUser(index);
                    });
                };

                this.updateSectionsUser = function(index) {
                    if(index >= sections.length) {
                        cb(articles, pages, sections);
                        return;
                    }

                    dao.update(sections[index]).then(function(result) {
                        index++;
                        self.updateSectionsUser(index);
                    });
                };

                console.log(articles);
                articles = articles || [];
                pages = pages || [];
                sections = sections || [];

                for(var i = 0; i < articles.length; i++) {
                    articles[i].author = newUserId;
                }
                for(i = 0; i < pages.length; i++) {
                    pages[i].author = newUserId;
                }
                for(i = 0; i < sections.length; i++) {
                    sections[i].editor = newUserId;
                }

                this.updateArticlesUser(0);
            });
>>>>>>> daeae11b
        });
    });
};

//exports
module.exports = DeleteUser;<|MERGE_RESOLUTION|>--- conflicted
+++ resolved
@@ -47,17 +47,6 @@
             return;
         }
 
-<<<<<<< HEAD
-        //delete the user
-        dao.deleteMatching({_id: ObjectID(vars.id)}, 'user').then(function(result) {
-            if(result < 1) {
-                self.formError(self.ls.get('ERROR_SAVING'), '/admin/users/manage_users', cb);
-                return;
-            }
-
-            self.session.success = user.username + ' ' + self.ls.get('DELETED');
-            self.redirect('/admin/users/manage_users', cb);
-=======
         // delete the user's comments
         dao.deleteMatching({commenter: vars.id}, 'comment').then(function(result) {
             //reassign the user's content to the current user
@@ -70,7 +59,7 @@
                     }
 
                     self.session.success = user.username + ' ' + self.ls.get('DELETED');
-                    cb(pb.RequestHandler.generateRedirect(pb.config.siteRoot + '/admin/users/manage_users'));
+                    self.redirect('/admin/users/manage_users', cb);
                 });
             });
         });
@@ -136,7 +125,6 @@
 
                 this.updateArticlesUser(0);
             });
->>>>>>> daeae11b
         });
     });
 };

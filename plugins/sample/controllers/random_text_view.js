--- conflicted
+++ resolved
@@ -38,8 +38,6 @@
     util.inherits(RandomTextViewController, pb.BaseController);
 
     /**
-<<<<<<< HEAD
-=======
      * This method is invoked when the controller is initialized.  Any synchronous
      * setup such as service creation should be done here.
      * @method initSync
@@ -55,7 +53,6 @@
     };
 
     /**
->>>>>>> 3095b4b0
      * This is the function that will be called by the system's RequestHandler.  It
      * will map the incoming route to the ones below and then instantiate this
      * prototype.  The request handler will then proceed to call this function.
@@ -63,18 +60,11 @@
      *
      * @method getRandomText
      * @see BaseController#render
-<<<<<<< HEAD
-     * @param cb The callback.  It does not require a an error parameter.  All
-     * errors should be handled by the controller and format the appropriate
-     * response.  The system will attempt to catch any catastrophic errors but
-     * makes no guarantees.
-=======
      * @param cb ({code: 200, content: '', headers: {}}|Error) The callback.  It does
      * not require a an error parameter however if an error occurs it can be passed
      * as the first parameter to the callback and will be handled appropriately by
      * the error handler.  The system will attempt to catch any catastrophic errors
      * but makes no guarantees.
->>>>>>> 3095b4b0
      */
     RandomTextViewController.prototype.getRandomText = function(cb) {
         var self = this;
@@ -259,14 +249,8 @@
         var options = this.getServiceContext();
         options.currUrl = this.req.url;
 
-<<<<<<< HEAD
-        //create a new instance of the top menu service and request the navigation items
-        var service = new TopMenuService();
-        service.getNavItems(options, cb);
-=======
         //request the navigation items
         this.topMenuService.getNavItems(options, cb);
->>>>>>> 3095b4b0
     };
 
     /**
@@ -323,15 +307,12 @@
                 //specifies the controller prototype instance function that will be
                 //called to handle the incoming request.  Defaults to "render"
                 handler: "getRandomText",
-<<<<<<< HEAD
-=======
 
                 //False default, the localization flag indicates that the route should be considered locale specific.
                 // For instance, the controller to fire when /es-ES/sample/random/text is called.  The locale that is
                 // used in the route at the time of calling will be used as the language set in the instance of the
                 // Localization service provided to the controller.  Only languages allowed for a given site will be
                 // allowed as part of the URI.  All others will cause a 404.
->>>>>>> 3095b4b0
                 localization: true
             },
             {

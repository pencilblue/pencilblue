/**
 * BlogFilter - Responsible for looking up a specific filter (section, article, page, author) and rendering it.
 *
 * @author Blake Callens <blake@pencilblue.org>
 * @copyright PencilBlue, LLC. 2014 All Rights Reserved
 */
function BlogFilter(){}

//dependencies
var Blog = require('./blog.js');

//inheritance
util.inherits(BlogFilter, Blog);


BlogFilter.prototype.render = function(cb) {
    var self    = this;
    var custUrl = this.pathVars.customUrl;
    var dao     = new pb.DAO();

    var fieldToMatch = 'url';
    var objectType = 'section';

    if(self.req.url.indexOf('/preview/') > -1) {
        self.req.pencilblue_preview = this.pathVars.id;
        if(self.req.url.indexOf('/article/') > -1) {
            self.req.pencilblue_article = this.pathVars.id;
        }
        else if(self.req.url.indexOf('/page/') > -1) {
            self.req.pencilblue_page = this.pathVars.id;
        }

        BlogFilter.super_.prototype.render.apply(self, [cb]);
        return;
    }
    else if(self.req.url.indexOf('/article/') > -1) {
        objectType = 'article';
    }
    else if(self.req.url.indexOf('/page/') > -1) {
        objectType = 'page';
    }
    else if(self.req.url.indexOf('/topic/') > -1) {
        self.req.pencilblue_topic = custUrl;
        BlogFilter.super_.prototype.render.apply(self, [cb]);
        return;
    }

    dao.loadByValue(fieldToMatch, custUrl, objectType, function(err, result) {
<<<<<<< HEAD
        if (util.isError(err) || result === null) {
            if (!pb.validation.isIdStr(custUrl, true)) {
                return self.reqHandler.serve404();
            }
            dao.loadById(custUrl, objectType, function(err, result) {
                if (util.isError(err) || result === null) {
                    self.reqHandler.serve404();
                    return;
                }
                
                self.req['pencilblue_' + objectType] = result[pb.DAO.getIdField()].toString();
                this.result = result;
                BlogFilter.super_.prototype.render.apply(self, [cb]);
            });
            return;
        }

        self.req['pencilblue_' + objectType] = result[pb.DAO.getIdField()].toString();
        this.result = result;
        BlogFilter.super_.prototype.render.apply(self, [cb]);
=======
      if (util.isError(err) || result === null) {
        if(pb.validation.isIdStr(custUrl)) {
          dao.loadById(custUrl, objectType, function(err, result) {
            if (util.isError(err) || result === null || result.draft) {
              self.reqHandler.serve404();
              return;
            }

            self.req['pencilblue_' + objectType] = result._id.toString();
            this.result = result;
            BlogFilter.super_.prototype.render.apply(self, [cb]);
          });
        }
        else {
          self.reqHandler.serve404();
        }

        return;
      }

      if(result.draft) {
        self.reqHandler.serve404();
        return;
      }

      self.req['pencilblue_' + objectType] = result._id.toString();
      this.result = result;
      BlogFilter.super_.prototype.render.apply(self, [cb]);
>>>>>>> 57b8cc3e
    });
};

BlogFilter.prototype.getPageTitle = function() {
    return this.result.name;
};

BlogFilter.getRoutes = function(cb) {
    var routes = [
        {
            method: 'get',
            path: '/section/:customUrl',
            auth_required: false,
            content_type: 'text/html'
        },
        {
            method: 'get',
            path: '/article/:customUrl',
            auth_required: false,
            content_type: 'text/html'
        },
        {
            method: 'get',
            path: '/page/:customUrl',
            auth_required: false,
            content_type: 'text/html'
        },
        {
            method: 'get',
            path: '/topic/:customUrl',
            auth_required: false,
            content_type: 'text/html'
        },
        {
            method: 'get',
            path: "/preview/:type/:id",
            access_level: ACCESS_WRITER,
            auth_required: true,
            content_type: 'text/html'
        }
    ];
    cb(null, routes);
};

//exports
module.exports = BlogFilter;<|MERGE_RESOLUTION|>--- conflicted
+++ resolved
@@ -46,28 +46,6 @@
     }
 
     dao.loadByValue(fieldToMatch, custUrl, objectType, function(err, result) {
-<<<<<<< HEAD
-        if (util.isError(err) || result === null) {
-            if (!pb.validation.isIdStr(custUrl, true)) {
-                return self.reqHandler.serve404();
-            }
-            dao.loadById(custUrl, objectType, function(err, result) {
-                if (util.isError(err) || result === null) {
-                    self.reqHandler.serve404();
-                    return;
-                }
-                
-                self.req['pencilblue_' + objectType] = result[pb.DAO.getIdField()].toString();
-                this.result = result;
-                BlogFilter.super_.prototype.render.apply(self, [cb]);
-            });
-            return;
-        }
-
-        self.req['pencilblue_' + objectType] = result[pb.DAO.getIdField()].toString();
-        this.result = result;
-        BlogFilter.super_.prototype.render.apply(self, [cb]);
-=======
       if (util.isError(err) || result === null) {
         if(pb.validation.isIdStr(custUrl)) {
           dao.loadById(custUrl, objectType, function(err, result) {
@@ -96,7 +74,6 @@
       self.req['pencilblue_' + objectType] = result._id.toString();
       this.result = result;
       BlogFilter.super_.prototype.render.apply(self, [cb]);
->>>>>>> 57b8cc3e
     });
 };
 

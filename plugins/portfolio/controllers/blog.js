--- conflicted
+++ resolved
@@ -39,13 +39,8 @@
     Blog.prototype.init = function(props, cb) {
         var self = this;
         pb.BaseController.prototype.init.call(self, props, function () {
-<<<<<<< HEAD
             self.navService = new pb.SectionService({site: self.site});
-            self.siteQueryService = new pb.SiteQueryService(self.site, true);
-=======
-            self.navService = new pb.SectionService(self.site);
             self.siteQueryService = new pb.SiteQueryService({site: self.site, onlyThisSite: true});
->>>>>>> b3a70930
             cb();
         });
     };

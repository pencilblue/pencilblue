--- conflicted
+++ resolved
@@ -30,11 +30,7 @@
                         </label>
                     </div>
                     <div class="form-group" ng-class="{'has-error': !isFieldValid(siteForm.defaultLocale)}">
-<<<<<<< HEAD
-                        <label>^loc_site.DEFAULT_LOCALES^</label>
-=======
                         <label>^loc_generic.DEFAULT_LOCALE^</label>
->>>>>>> 1688ffc2
                         <select ng-model="defaultLocale" ng-options="i for i in selectedLocales">
                         </select>
                         <div class="form_error" ng-if="defaultLocale==''">^loc_generic.REQUIRED_FIELD^</div>

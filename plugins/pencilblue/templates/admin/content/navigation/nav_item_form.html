^tmp_admin=head^
<div class="col-md-9">
    ^tmp_admin=elements=error_success^
    ^tmp_admin=elements=sub_nav^
    ^tmp_admin=elements=tab_nav^
    <form name="navItemForm" ng-submit="saveNavItem()" novalidate>
        <fieldset>
            <div class="tab-content">
                <div class="tab-pane active" id="section_settings">
                    <div class="form-group" ng-class="{'has-error': !isFieldValid(navItemForm.type)}">
                        <label for="type">^loc_generic.TYPE^</label>
                        <select id="content_type" name="type" class="form-control" ng-model="navItem.type" ng-options="type.value as type.label for type in types" required></select>
                        <div class="form_error" ng-if="!isFieldValid(navItemForm.type)">^loc_generic.REQUIRED_FIELD^</div>
                    </div>
                    <div class="form-group" ng-class="{'has-error': !isFieldValid(navItemForm.name)}">
                        <label>^loc_generic.NAME^</label>
                        <input type="text" name="name" class="form-control" ng-model="navItem.name" required></input>
                        <div class="form_error" ng-if="!isFieldValid(navItemForm.name)">^loc_generic.REQUIRED_FIELD^</div>
                    </div>
                    <div class="form-group">
                        <label>^loc_generic.DESCRIPTION^</label>
                        <textarea class="form-control" ng-model="navItem.description"></textarea>
                    </div>
<<<<<<< HEAD
=======
                    <div class="form-group" ng-if="navItem.type !== 'container'">
                        <label>^loc_generic.PARENT_NAV_ITEM^</label>
                        <select class="form-control" ng-model="navItem.parent" ng-options="parent._id as parent.name for parent in parents"></select>
                    </div>
>>>>>>> 6da00f6b
                    <div ng-if="navItem.type === 'section'">
                        <div class="form-group" ng-class="{'has-error': !isFieldValid(navItemForm.url)}">
                            <label>^loc_admin.URL_KEY^</label>
                            <div class="input-group">
                                <span class="input-group-addon">section/</span>
                                <input type="text" name="url" class="form-control" ng-model="navItem.url" ng-change="resetUrlAvailability()" required></input>
                                <span class="input-group-btn">
                                  <button type="button" class="btn" ng-class="{'btn-default': urlAvailable === null, 'btn-success': urlAvailable === true, 'btn-danger': urlAvailable === false}" ng-click="getUrlAvailability()" ng-disabled="!navItem.url.length">
                                    <span ng-if="urlAvailable === null">^loc_generic.CHECK^</span>
                                    <span ng-if="urlAvailable === true"><i class="fa fa-check"></i>&nbsp;^loc_generic.AVAILABLE^</span>
                                    <span ng-if="urlAvailable === false"><i class="fa fa-ban"></i>&nbsp;^loc_generic.UNAVAILABLE^</span>
                                  </button>
                                </span>
                            </div>
                            <div class="form_error" ng-if="!isFieldValid(navItemForm.url)">^loc_generic.REQUIRED_FIELD^</div>
                        </div>
                        <div class="form-group">
                            <label>^loc_generic.EDITOR^</label>
                            <select class="form-control" ng-model="navItem.editor" ng-options="editor._id as editor.name for editor in editors"></select>
                        </div>
                    </div>
                    <div ng-if="navItem.type === 'article' || navItem.type === 'page'">
                        <div class="form-group" ng-class="{'has-error': !isFieldValid(navItemForm.item)}">
                            <label>
                              <span ng-if="navItem.type === 'article'">^loc_generic.ARTICLE^</span>
                              <span ng-if="navItem.type === 'page'">^loc_generic.PAGE^</span>
                            </label>
                            &nbsp;<i class="fa fa-info-circle content_search_tooltip" title="^loc_generic.CONTENT_SEARCH_EXPLANATION^" data-placement="right" data-toggle="tooltip" style="cursor: pointer;"></i>
                            ^tmp_admin=elements=content_search^
                            <input id="item" name="item" type="hidden" ng-model="navItem.item" required></input>
                            <div class="form_error" ng-if="!isFieldValid(navItemForm.item)">^loc_generic.REQUIRED_FIELD^</div>
                        </div>
                    </div>
                    <div ng-if="navItem.type === 'link'">
                        <div class="form-group" ng-class="{'has-error': !isFieldValid(navItemForm.link)}">
                            <label>^loc_generic.LINK^</label>
                            <input type="text" name="link" class="form-control" ng-model="navItem.link" required></input>
                            <div class="form_error" ng-if="!isFieldValid(navItemForm.link)">^loc_generic.REQUIRED_FIELD^</div>
                        </div>
                        <div class="form-group">
                            <label>^loc_wysiwyg.LINK_IN_TAB^</label><br/>
                            <div class="btn-group">
                                <button type="button" class="btn btn-default" ng-class="{'active': navItem.new_tab}" ng-click="setNavItemValue('new_tab', true)">^loc_generic.YES^</button>
                                <button type="button" class="btn btn-default" ng-class="{'active': !navItem.new_tab}" ng-click="setNavItemValue('new_tab', false)">^loc_generic.NO^</button>
                            </div>
                        </div>
                    </div>

                    <div ng-if="navItem.type === 'container'">
                        <div class="form-group">
                            <label>^loc_USE_IN_PATH^</label><br/>
                            <div class="btn-group">
                                <button type="button" class="btn btn-default" ng-class="{'active': navItem.use_in_path}" ng-click="setNavItemValue('use_in_path', true)">^loc_YES^</button>
                                <button type="button" class="btn btn-default" ng-class="{'active': !navItem.use_in_path}" ng-click="setNavItemValue('use_in_path', false)">^loc_NO^</button>
                            </div>
                        </div>
                    </div>


                </div>
                <a class="btn btn-default" href="/admin/content/navigation">
                    <i class="fa fa-ban"></i>&nbsp;^loc_generic.CANCEL^
                </a>
                ^tmp_admin=elements=save_button^
            </div>
        </fieldset>
    </form>
</div>
^tmp_angular=admin=content=navigation=nav_item_form^
^tmp_admin=footer^<|MERGE_RESOLUTION|>--- conflicted
+++ resolved
@@ -21,13 +21,6 @@
                         <label>^loc_generic.DESCRIPTION^</label>
                         <textarea class="form-control" ng-model="navItem.description"></textarea>
                     </div>
-<<<<<<< HEAD
-=======
-                    <div class="form-group" ng-if="navItem.type !== 'container'">
-                        <label>^loc_generic.PARENT_NAV_ITEM^</label>
-                        <select class="form-control" ng-model="navItem.parent" ng-options="parent._id as parent.name for parent in parents"></select>
-                    </div>
->>>>>>> 6da00f6b
                     <div ng-if="navItem.type === 'section'">
                         <div class="form-group" ng-class="{'has-error': !isFieldValid(navItemForm.url)}">
                             <label>^loc_admin.URL_KEY^</label>

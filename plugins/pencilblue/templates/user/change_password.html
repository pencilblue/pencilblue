^tmp_user=head^
  <div class="col-md-9" style="padding: 0">
    ^tmp_admin=elements=error_success^
    ^tmp_admin=elements=sub_nav^
    ^tmp_admin=elements=tab_nav^
    <form name="changePasswordForm" ng-submit="savePassword()" novalidate>
      <fieldset>
        <div class="tab-content">
          <div class="tab-pane active" id="password">
<<<<<<< HEAD
            <div class="form-group" ng-class="{'has-error': !isFieldValid(changePasswordForm.current_password)}">
              <label>^loc_users.CURRENT_PASSWORD^</label>
=======
            <div class="form-group" ng-class="{'has-error': !isFieldValid(changePasswordForm.current_password)}" ng-if="!resetPassword">
              <label>^loc_CURRENT_PASSWORD^</label>
>>>>>>> 1e97d4db
              <input type="password" name="current_password" class="form-control" ng-model="userPassword.current_password" required></input>
              <div class="form_error" ng-if="!isFieldValid(changePasswordForm.current_password)">^loc_generic.REQUIRED_FIELD^</div>
            </div>
            <div class="form-group" ng-class="{'has-error': !isFieldValid(changePasswordForm.new_password)}">
              <label>^loc_users.NEW_PASSWORD^</label>
              <div class="input-group">
                <input type="{{getPasswordInputType()}}" name="new_password" class="form-control" autocomplete="off" ng-model="userPassword.new_password" ng-change="checkPasswordMatch()" ng-keyup="resetPasswordGenerated()" required></input>
                <span class="input-group-btn">
                  <button class="btn btn-default" type="button" ng-click="generatePassword()">^loc_users.GENERATE^...</button>
                </span>
              </div>
              <div class="form_error" ng-if="!isFieldValid(changePasswordForm.new_password)">^loc_generic.REQUIRED_FIELD^</div>
            </div>
            <div class="form-group" ng-class="{'has-error': !isFieldValid(changePasswordForm.confirm_password)}">
              <label>^loc_users.CONFIRM_PASSWORD^</label>
              <div class="input-group">
                <input type="password" name="confirm_password" class="form-control" autocomplete="off" ng-model="userPassword.confirm_password" ng-change="checkPasswordMatch()" required></input>
                <span class="input-group-addon">
                  <i class="fa fa-thumbs-down" ng-class="{'fa-thumbs-down': !passwordMatch, 'fa-thumbs-up': passwordMatch}" ng-style="{'color': passwordMatch ? '#00AA00' : '#AA0000'}"></i>
                </span>
              </div>
              <div class="form_error" ng-if="!isFieldValid(changePasswordForm.confirm_password)">^loc_generic.REQUIRED_FIELD^</div>
            </div>
          </div>
          <a class="btn btn-default" ng-href="/">
            <i class="fa fa-ban"></i>&nbsp;^loc_generic.CANCEL^
          </a>
          ^tmp_admin=elements=save_button^
        </div>
      </fieldset>
    </form>
  </div>
  ^tmp_angular=user=change_password^
^tmp_admin=footer^<|MERGE_RESOLUTION|>--- conflicted
+++ resolved
@@ -7,13 +7,8 @@
       <fieldset>
         <div class="tab-content">
           <div class="tab-pane active" id="password">
-<<<<<<< HEAD
-            <div class="form-group" ng-class="{'has-error': !isFieldValid(changePasswordForm.current_password)}">
+            <div class="form-group" ng-class="{'has-error': !isFieldValid(changePasswordForm.current_password)}" ng-if="!resetPassword">
               <label>^loc_users.CURRENT_PASSWORD^</label>
-=======
-            <div class="form-group" ng-class="{'has-error': !isFieldValid(changePasswordForm.current_password)}" ng-if="!resetPassword">
-              <label>^loc_CURRENT_PASSWORD^</label>
->>>>>>> 1e97d4db
               <input type="password" name="current_password" class="form-control" ng-model="userPassword.current_password" required></input>
               <div class="form_error" ng-if="!isFieldValid(changePasswordForm.current_password)">^loc_generic.REQUIRED_FIELD^</div>
             </div>

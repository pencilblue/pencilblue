<<<<<<< HEAD
^tmp_user=head^
        <div id="container">
            <div class="row-fluid">
                <div class="col-md-4 col-md-offset-4">
                    <div id="login_logo">
                        <a href="^site_root^">
                            <img src="^site_logo^"/>
                        </a>
                    </div>
                    ^error_success^
                    <div class="panel panel-default">
                        <div class="panel-heading">^loc_RESEND_VERIFICATION^</a></div>
                        <div class="panel-body">
                            <form id="sign_up_form" method="post" action="^site_root^/actions/user/resend_verification">
                                <fieldset>
                                    <div class="form-group">
                                        <label>^loc_EMAIL^</label>
                                        <input type="email" id="email" name="email" class="form-control"/>
                                    </div>
                                    <input type="submit" class="btn btn-lg btn-info btn-block" value="^loc_SUBMIT^">
                                </fieldset>
                            </form>
                        </div>
                    </div>
                    <div style="text-align: right">
                        <a href="^site_root^"><i class="fa fa-angle-double-left"></i>&nbsp;^loc_BACK_HOME^</a>
                    </div>
                </div>
            </div>
=======
^tmp_head^
  <div id="container" style="margin-top: .5em">
    <div class="row">
      <div class="col-md-4 col-md-offset-4">
        ^tmp_admin=elements=error_success^
        <div class="panel panel-default">
          <div class="panel-heading">^loc_RESEND_VERIFICATION^</a></div>
          <div class="panel-body">
            <form name="resendForm" ng-submit="resendVerification()" novalidate>
              <div class="form-group" ng-class="{'has-error': !isFieldValid(resendForm.email)}">
                <label>^loc_EMAIL^</label>
                <input type="email" name="email" ng-model="email" class="form-control" required></input>
                <div class="form_error" ng-if="!isFieldValid(resendForm.email)">^loc_REQUIRED_FIELD^</div>
              </div>
              <button type="submit" class="btn btn-lg btn-primary btn-block" ng-disabled="!isFieldValid(resendForm.email)">
                <i class="fa" ng-class="{'fa-save': !saving, 'fa-circle-o-notch fa-spin': saving}"></i>&nbsp;^loc_SUBMIT^
              </button>
            </form>
          </div>
>>>>>>> 1f53a183
        </div>
        <div style="text-align: right">
          <a href="^site_root^"><i class="fa fa-angle-double-left"></i>&nbsp;^loc_BACK_HOME^</a>
        </div>
      </div>
    </div>
  </div>
  ^tmp_angular=user=resend_verification^
^tmp_footer^<|MERGE_RESOLUTION|>--- conflicted
+++ resolved
@@ -1,34 +1,3 @@
-<<<<<<< HEAD
-^tmp_user=head^
-        <div id="container">
-            <div class="row-fluid">
-                <div class="col-md-4 col-md-offset-4">
-                    <div id="login_logo">
-                        <a href="^site_root^">
-                            <img src="^site_logo^"/>
-                        </a>
-                    </div>
-                    ^error_success^
-                    <div class="panel panel-default">
-                        <div class="panel-heading">^loc_RESEND_VERIFICATION^</a></div>
-                        <div class="panel-body">
-                            <form id="sign_up_form" method="post" action="^site_root^/actions/user/resend_verification">
-                                <fieldset>
-                                    <div class="form-group">
-                                        <label>^loc_EMAIL^</label>
-                                        <input type="email" id="email" name="email" class="form-control"/>
-                                    </div>
-                                    <input type="submit" class="btn btn-lg btn-info btn-block" value="^loc_SUBMIT^">
-                                </fieldset>
-                            </form>
-                        </div>
-                    </div>
-                    <div style="text-align: right">
-                        <a href="^site_root^"><i class="fa fa-angle-double-left"></i>&nbsp;^loc_BACK_HOME^</a>
-                    </div>
-                </div>
-            </div>
-=======
 ^tmp_head^
   <div id="container" style="margin-top: .5em">
     <div class="row">
@@ -48,7 +17,6 @@
               </button>
             </form>
           </div>
->>>>>>> 1f53a183
         </div>
         <div style="text-align: right">
           <a href="^site_root^"><i class="fa fa-angle-double-left"></i>&nbsp;^loc_BACK_HOME^</a>

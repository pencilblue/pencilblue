--- conflicted
+++ resolved
@@ -14,12 +14,9 @@
 
             $scope.saving = true;
 
-<<<<<<< HEAD
-            var postURL = '/actions/admin' + $scope.sitePrefix + '/content/topics';
-=======
             var url = '/api/content/topics';
             var action = 'post';
->>>>>>> 5b424a75
+            var postURL = '/actions/admin' + $scope.sitePrefix + '/content/topics';
             if($scope.topic._id) {
                 url += '/' + $scope.topic._id;
                 action = 'put';

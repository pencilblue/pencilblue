--- conflicted
+++ resolved
@@ -60,140 +60,6 @@
           }
         }
 
-<<<<<<< HEAD
-        $scope.saveObject = function() {
-            $scope.formSubmitted = true;
-
-            if(!validationService.isFormValid($scope.objectForm)) {
-                return;
-            }
-
-            var saveObject = {type: $scope.objectType._id.toString()};
-            var wysiwygFields = [];
-            for(var i = 0; i < $scope.objectType.fields.length; i++) {
-                if($scope.objectType.fields[i].field_type === 'date') {
-                    saveObject[$scope.objectType.fields[i].name] = (new Date($filter('parsableDate')($scope.customObject[$scope.objectType.fields[i].name]))).getTime();
-                }
-                else if($scope.objectType.fields[i].field_type === 'wysiwyg') {
-                    wysiwygFields.push($scope.objectType.fields[i]);
-                }
-                else if($scope.objectType.fields[i].field_type === 'child_objects') {
-                    var children = [];
-                    for(var j = 0; j < $scope.customObject[$scope.objectType.fields[i].name].length; j++) {
-                        children.push($scope.customObject[$scope.objectType.fields[i].name][j]._id.toString());
-                    }
-                    saveObject[$scope.objectType.fields[i].name] = children;
-                }
-                else {
-                    saveObject[$scope.objectType.fields[i].name] = $scope.customObject[$scope.objectType.fields[i].name];
-                }
-            }
-
-            $scope.getWysiwygContent(wysiwygFields, function(wysiwygContent) {
-                for(var i = 0; i < wysiwygContent.length; i++) {
-                    saveObject[wysiwygContent[i].name] = wysiwygContent[i].content;
-                }
-
-                var postURL = '/actions/admin/content/objects/' + $scope.objectType._id;
-                if($scope.customObject._id) {
-                    postURL += '/' + $scope.customObject._id;
-                }
-
-                $scope.saving = true;
-
-                $http.post(postURL, saveObject)
-                .success(function(result) {
-                    $scope.successMessage = result.message;
-                    $scope.saving = false;
-
-                    if(result.data) {
-                        $window.location = '/admin/content/objects/' + $scope.objectType._id + '/' + result.data._id.toString();
-                    }
-                })
-                .error(function(error, status) {
-                    $scope.errorMessage = error.message;
-                    $scope.saving = false;
-                });
-            });
-        };
-
-        $scope.getWysiwygContent = function(fields, cb) {
-            if(!fields.length) {
-                cb([]);
-                return;
-            }
-
-            var self = this;
-            var wysiwygContent = [];
-
-            this.loadWysiwyg = function(index) {
-                var fieldName = $scope.getFieldUID(fields[index]) + '_wysiwyg';
-
-                if(!$('#' + fieldName + ' .wysiwyg').attr('id')) {
-                    wysiwygContent.push({name: fields[index].name, content: $scope.customObject[fields[index].name]});
-
-                    if(index >= fields.length - 1) {
-                        cb(wysiwygContent);
-                        return;
-                    }
-
-                    index++;
-                    self.loadWysiwyg(index);
-                    return;
-                }
-
-                var wysId = $('#' + fieldName + ' .wysiwyg').attr('id').substring('wysiwg_'.length + 1);
-                getWYSIWYGLayout(wysId, function(layout) {
-                    wysiwygContent.push({name: fields[index].name, content: layout});
-
-                    if(index >= fields.length - 1) {
-                        cb(wysiwygContent);
-                        return;
-                    }
-
-                    index++;
-                    self.loadWysiwyg(index);
-                });
-            };
-
-            this.loadWysiwyg(0);
-        };
-
-        $scope.setupWysiwygFields = function(wysiwygFields) {
-            if(wysiwygFields) {
-                $scope.wysiwygFields = wysiwygFields
-            }
-
-            for(var i = 0; i < $scope.wysiwygFields.length; i++) {
-                if($($scope.wysiwygFields[i].id).position()) {
-                    $($scope.wysiwygFields[i].id).html($scope.wysiwygFields[i].content);
-                    $scope.wysiwygFields.splice(i, 1);
-                    i--;
-                }
-            }
-
-            if($scope.wysiwygFields.length) {
-                $timeout($scope.setupWysiwygFields, 100);
-            }
-        };
-
-        for(var i = 0; i < $scope.objectType.fields.length; i++) {
-            if($scope.objectType.fields[i].field_type === 'boolean' && typeof $scope.customObject[$scope.objectType.fields[i].name] === 'undefined') {
-                $scope.customObject[$scope.objectType.fields[i].name] = true;
-            }
-            else if($scope.objectType.fields[i].field_type === 'date') {
-                $scope.customObject[$scope.objectType.fields[i].name] = $filter('date')($scope.customObject[$scope.objectType.fields[i].name], 'MM-dd-yyyy HH:mm');
-            }
-            else if($scope.objectType.fields[i].field_type === 'peer_object') {
-                $scope.customObject[$scope.objectType.fields[i].name] = $scope.customObject[$scope.objectType.fields[i].name] ? $scope.customObject[$scope.objectType.fields[i].name]._id.toString() : '';
-            }
-            else if($scope.objectType.fields[i].field_type === 'child_objects') {
-                $scope.objectType.fields[i].searchText = '';
-                $scope.objectType.fields[i].paginationIndex = 0;
-                $scope.objectType.fields[i].paginationLimit = 12;
-                $scope.paginate($scope.objectType.fields[i], 0);
-            }
-=======
         return false;
       },
       itemMoved: function (event) {},
@@ -230,7 +96,6 @@
         var children = [];
         for(var j = 0; j < $scope.customObject[$scope.objectType.fields[i].name].length; j++) {
           children.push($scope.customObject[$scope.objectType.fields[i].name][j]._id.toString());
->>>>>>> 1f53a183
         }
         saveObject[$scope.objectType.fields[i].name] = children;
       }

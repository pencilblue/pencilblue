--- conflicted
+++ resolved
@@ -46,18 +46,6 @@
                 }
                 //create the service
                 self.contentSettings = contentSettings;
-<<<<<<< HEAD
-                self.service         = new pb.ArticleServiceV2(serviceContext);
-                
-                //create the loader context
-                var context = util.merge(serviceContext, {
-                    service: self.service,
-                    contentSettings: contentSettings
-                });
-
-                self.contentViewLoader = new pb.ContentViewLoader(context);
-                self.dao     = new pb.DAO();
-=======
                 var asContext = self.getServiceContext();
                 asContext.contentSettings = contentSettings;
                 self.service = new pb.ArticleServiceV2(asContext);
@@ -70,7 +58,6 @@
                 
                 //provide a dao
                 self.dao                   = new pb.DAO();
->>>>>>> a291d18e
                 
                 cb(null, true);
             });
@@ -132,7 +119,7 @@
                 order: [{'publish_date': pb.DAO.DESC}, {'created': pb.DAO.DESC}]
             };
             pb.ArticleServiceV2.setPublishedClause(opts.where);
-            self.service.getBySectionViewController(section, opts, function(err, content) {
+            self.service.getBySection(section, opts, function(err, content) {
                 var result = {
                     section: section,
                     content: content

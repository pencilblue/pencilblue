--- conflicted
+++ resolved
@@ -17,21 +17,8 @@
 
 
 module.exports = function ResendVerificationModule(pb) {
-<<<<<<< HEAD
-    
-    //pb dependencies
-    var util = pb.util;
-    var UserService = pb.UserService;
-    
-    /**
-     * Resends an account verification email
-     */
-    function ResendVerification(){}
-    util.inherits(ResendVerification, pb.FormController);
-=======
   //pb dependencies
   var util = pb.util;
->>>>>>> 1f53a183
 
   /**
    * Resends an account verification email
@@ -42,7 +29,6 @@
   ResendVerification.prototype.render = function(cb) {
     var self = this;
 
-<<<<<<< HEAD
         var dao = new pb.SiteQueryService(self.site, true);
         dao.loadByValue('email', post.email, 'user', function(err, user) {
             if(util.isError(err)) {
@@ -51,52 +37,22 @@
             else if (!util.isNullOrUndefined(user)) {
                 return self.formError(self.ls.get('USER_VERIFIED'), '/user/login', cb);
             }
-=======
-    this.getJSONPostParams(function(err, post) {
-      var message = self.hasRequiredParams(post, self.getRequiredFields());
-      if(message) {
-        cb({
-          code: 400,
-          content: pb.BaseController.apiResponse(pb.BaseController.API_ERROR, message)
-        });
-        return;
-      }
 
-      var dao = new pb.DAO();
-      dao.loadByValue('email', post.email, 'user', function(err, user) {
-        if(util.isError(err)) {
-          cb({
-            code: 400,
-            content: pb.BaseController.apiResponse(pb.BaseController.API_ERROR, self.ls.get('NOT_REGISTERED'))
-          });
-          return;
-        }
-        else if (!util.isNullOrUndefined(user)) {
-          cb({
-            code: 400,
-            content: pb.BaseController.apiResponse(pb.BaseController.API_ERROR, self.ls.get('USER_VERIFIED'))
-          });
-          return;
-        }
->>>>>>> 1f53a183
+            dao.loadByValue('email', post.email, 'unverified_user', function(err, user) {
+                if(util.isError(err)) {
+                    return cb(err);
+                }
+                else if(util.isNullOrUndefined(user)) {
+                    return self.formError(self.ls.get('NOT_REGISTERED'), '/user/sign_up', cb);
+                }
 
-        dao.loadByValue('email', post.email, 'unverified_user', function(err, user) {
-          if(util.isError(err)) {
-            cb({
-              code: 400,
-              content: pb.BaseController.apiResponse(pb.BaseController.API_ERROR, self.ls.get('NOT_REGISTERED'))
-            });
-            return;
-          }
-          else if(util.isNullOrUndefined(user)) {
-            cb({
-              code: 400,
-              content: pb.BaseController.apiResponse(pb.BaseController.API_ERROR, self.ls.get('NOT_REGISTERED'))
-            });
-            return;
-          }
+               user.verification_code = util.uniqueId();
 
-          user.verification_code = util.uniqueId();
+               dao.save(user, function(err, result) {
+                    if(util.isError(result)) {
+                        self.formError(self.ls.get('ERROR_SAVING'), '/user/resend_verification', cb);
+                        return;
+                    }
 
           dao.save(user, function(err, result) {
             if(util.isError(result)) {
@@ -107,18 +63,13 @@
               return;
             }
 
-<<<<<<< HEAD
-                    self.session.success = self.ls.get('VERIFICATION_SENT') + user.email;
-                    self.redirect('/user/verification_sent', cb);
-                    var userService = new UserService(self.getServiceContext());
-                    userService.sendVerificationEmail(user, util.cb);
-                });
-=======
             cb({
               content: pb.BaseController.apiResponse(pb.BaseController.API_SUCCESS, self.ls.get('VERIFICATION_SENT') + user.email)
->>>>>>> 1f53a183
+                self.session.success = self.ls.get('VERIFICATION_SENT') + user.email;
+                self.redirect('/user/verification_sent', cb);
+                var userService = new UserService(self.getServiceContext());
+                userService.sendVerificationEmail(user, util.cb);
             });
-            pb.users.sendVerificationEmail(user, util.cb);
           });
         });
       });

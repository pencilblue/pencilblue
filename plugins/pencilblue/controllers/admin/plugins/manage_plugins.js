--- conflicted
+++ resolved
@@ -45,7 +45,6 @@
                 self.reqHandler.serve404();
                 return;
             }
-<<<<<<< HEAD
         });
     };
 
@@ -63,25 +62,6 @@
                 var siteService = new pb.SiteService();
                 siteService.getSiteNameByUid(site, function(siteName) {
                     callback(null, siteName);
-=======
-            var siteService = new pb.SiteService();
-            siteService.getSiteNameByUid(siteid, function(siteName) {
-                //setup angular
-                var angularObjects = pb.ClientJs.getAngularObjects({
-                    navigation: pb.AdminNavigation.get(self.session, ['plugins', 'manage'], self.ls),
-                    pills: pb.AdminSubnavService.get(SUB_NAV_KEY, self.ls, null, { sitePrefix: prefix }),
-                    installedPlugins: map.active,
-                    inactivePlugins: map.inactive,
-                    availablePlugins: map.available,
-                    sitePrefix: prefix,
-                    siteUid: siteid,
-                    siteName: siteName
-                });
-                //load the template
-                self.ts.registerLocal('angular_objects', new pb.TemplateValue(angularObjects, false));
-                self.ts.load('/admin/plugins/manage_plugins', function(err, result) {
-                    cb({content: result});
->>>>>>> f2fbc3c0
                 });
             }
         };
@@ -90,7 +70,7 @@
             //setup angular
             var angularObjects = pb.ClientJs.getAngularObjects({
                 navigation: pb.AdminNavigation.get(self.session, ['plugins', 'manage'], self.ls),
-                pills: pb.AdminSubnavService.get(SUB_NAV_KEY, self.ls),
+                pills: pb.AdminSubnavService.get(SUB_NAV_KEY, self.ls, null, { sitePrefix: prefix }),
                 installedPlugins: results.pluginMap.active,
                 inactivePlugins: results.pluginMap.inactive,
                 availablePlugins: results.pluginMap.available,

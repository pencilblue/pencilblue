/*
	Copyright (C) 2015  PencilBlue, LLC

	This program is free software: you can redistribute it and/or modify
	it under the terms of the GNU General Public License as published by
	the Free Software Foundation, either version 3 of the License, or
	(at your option) any later version.

	This program is distributed in the hope that it will be useful,
	but WITHOUT ANY WARRANTY; without even the implied warranty of
	MERCHANTABILITY or FITNESS FOR A PARTICULAR PURPOSE.  See the
	GNU General Public License for more details.

	You should have received a copy of the GNU General Public License
	along with this program.  If not, see <http://www.gnu.org/licenses/>.
*/

module.exports = function(pb) {
    
    //pb dependencies
    var util           = pb.util;
    var BaseController = pb.BaseController;
    
    /**
     * Interface for managing plugins
     */
    function ManagePlugins(){}

    //dependencies
    var BaseController = pb.BaseController;

    //inheritance
    util.inherits(ManagePlugins, BaseController);

    //statics
    var SUB_NAV_KEY = 'manage_plugins';

    ManagePlugins.prototype.render = function(cb) {
        var self = this;

<<<<<<< HEAD
        var siteid = self.pathVars.siteid;
=======
        var site = pb.SiteService.getCurrentSite(self.pathVars.siteid);
        var prefix = pb.SiteService.getCurrentSitePrefix(site);
>>>>>>> 0047f69d

        //get the data
        var pluginService = new pb.PluginService(siteid);
        pluginService.getPluginMap(function(err, map) {
            if (util.isError(err)) {
                self.reqHandler.serveError(err);
                return;
            }
<<<<<<< HEAD
            var siteService = new pb.SiteService();
            siteService.getSiteNameByUid(siteid, function(siteName) {
                //setup angular
                var angularObjects = pb.ClientJs.getAngularObjects({
                    navigation: pb.AdminNavigation.get(self.session, ['plugins', 'manage'], self.ls),
                    pills: pb.AdminSubnavService.get(SUB_NAV_KEY, self.ls),
                    installedPlugins: map.active,
                    inactivePlugins: map.inactive,
                    availablePlugins: map.available,
                    siteUid: siteid,
                    siteName: siteName
                });
                //load the template
                self.ts.registerLocal('angular_objects', new pb.TemplateValue(angularObjects, false));
                self.ts.load('/admin/plugins/manage_plugins', function(err, result) {
                    cb({content: result});
                });
=======

            //setup angular
            var angularObjects = pb.ClientJs.getAngularObjects({
                navigation: pb.AdminNavigation.get(self.session, ['plugins', 'manage'], self.ls),
                pills: pb.AdminSubnavService.get(SUB_NAV_KEY, self.ls),
                installedPlugins: map.active,
                inactivePlugins: map.inactive,
                availablePlugins: map.available,
                sitePrefix: prefix
            });

            //load the template
            self.ts.registerLocal('angular_objects', new pb.TemplateValue(angularObjects, false));
            self.ts.load('/admin/plugins/manage_plugins', function(err, result) {
                cb({content: result});
>>>>>>> 0047f69d
            });
        });
    };

    ManagePlugins.getSubNavItems = function(key, ls, data) {
        return [
            {
                name: 'manage_plugins',
                title: ls.get('MANAGE_PLUGINS'),
                icon: 'refresh',
                href: '/admin/plugins'
            }
        ];
    };

    //register admin sub-nav
    pb.AdminSubnavService.registerFor(SUB_NAV_KEY, ManagePlugins.getSubNavItems);

    //exports
    return ManagePlugins;
};<|MERGE_RESOLUTION|>--- conflicted
+++ resolved
@@ -38,12 +38,9 @@
     ManagePlugins.prototype.render = function(cb) {
         var self = this;
 
-<<<<<<< HEAD
         var siteid = self.pathVars.siteid;
-=======
         var site = pb.SiteService.getCurrentSite(self.pathVars.siteid);
         var prefix = pb.SiteService.getCurrentSitePrefix(site);
->>>>>>> 0047f69d
 
         //get the data
         var pluginService = new pb.PluginService(siteid);
@@ -52,7 +49,6 @@
                 self.reqHandler.serveError(err);
                 return;
             }
-<<<<<<< HEAD
             var siteService = new pb.SiteService();
             siteService.getSiteNameByUid(siteid, function(siteName) {
                 //setup angular
@@ -62,6 +58,7 @@
                     installedPlugins: map.active,
                     inactivePlugins: map.inactive,
                     availablePlugins: map.available,
+                    sitePrefix: prefix,
                     siteUid: siteid,
                     siteName: siteName
                 });
@@ -70,23 +67,6 @@
                 self.ts.load('/admin/plugins/manage_plugins', function(err, result) {
                     cb({content: result});
                 });
-=======
-
-            //setup angular
-            var angularObjects = pb.ClientJs.getAngularObjects({
-                navigation: pb.AdminNavigation.get(self.session, ['plugins', 'manage'], self.ls),
-                pills: pb.AdminSubnavService.get(SUB_NAV_KEY, self.ls),
-                installedPlugins: map.active,
-                inactivePlugins: map.inactive,
-                availablePlugins: map.available,
-                sitePrefix: prefix
-            });
-
-            //load the template
-            self.ts.registerLocal('angular_objects', new pb.TemplateValue(angularObjects, false));
-            self.ts.load('/admin/plugins/manage_plugins', function(err, result) {
-                cb({content: result});
->>>>>>> 0047f69d
             });
         });
     };

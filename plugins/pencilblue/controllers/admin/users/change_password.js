/*
    Copyright (C) 2015  PencilBlue, LLC

    This program is free software: you can redistribute it and/or modify
    it under the terms of the GNU General Public License as published by
    the Free Software Foundation, either version 3 of the License, or
    (at your option) any later version.

    This program is distributed in the hope that it will be useful,
    but WITHOUT ANY WARRANTY; without even the implied warranty of
    MERCHANTABILITY or FITNESS FOR A PARTICULAR PURPOSE.  See the
    GNU General Public License for more details.

    You should have received a copy of the GNU General Public License
    along with this program.  If not, see <http://www.gnu.org/licenses/>.
*/

module.exports = function AdminChangePasswordControllerModule(pb) {
    
    //pb dependencies
    var util = pb.util;
    
    /**
     * Interface for changing the logged in user's password
     * @class AdminChangePasswordController
     * @constructor
     * @extends BaseController
     */
    function AdminChangePasswordController(){}
    util.inherits(AdminChangePasswordController, pb.BaseAdminController);

    //statics
    var SUB_NAV_KEY = 'change_password';

    AdminChangePasswordController.prototype.render = function(cb) {
        var self = this;
        var vars = this.pathVars;

        if(!pb.validation.isIdStr(vars.id, true)) {
            return self.reqHandler.serve404();
        }
        if(self.session.authentication.user_id != vars.id) {
            this.redirect('/admin/users', cb);
            return;
        }

<<<<<<< HEAD
        self.siteQueryService.loadById(vars.id, 'user', function(err, user) {
=======
        var dao = new pb.SiteQueryService(self.pathSiteUId, true);
        dao.loadById(vars.id, 'user', function(err, user) {
>>>>>>> 0b61f42f
            if(util.isError(err) || user === null) {
                self.redirect('/admin/users', cb);
                return;
            }

            var tabs = [{
                active: 'active',
                href: '#password',
                icon: 'key',
                title: self.ls.get('PASSWORD')
            }];

            var angularObjects = pb.ClientJs.getAngularObjects(
            {
                navigation: pb.AdminNavigation.get(self.session, ['users'], self.ls),
                pills: pb.AdminSubnavService.get(SUB_NAV_KEY, self.ls, SUB_NAV_KEY, user),
                tabs: tabs,
<<<<<<< HEAD
                adminOptions: pb.users.getAdminOptions(self.session, self.localizationService),
=======
                adminOptions: pb.users.getAdminOptions(self.session, self.localizationService, self.pathSiteUId),
>>>>>>> 0b61f42f
                user: user,
                sitePrefix: self.sitePrefix
            });

            delete user.password;
            self.setPageName(self.ls.get('CHANGE_PASSWORD'));
            self.ts.registerLocal('angular_objects', new pb.TemplateValue(angularObjects, false));
            self.ts.load('admin/users/change_password', function(err, result) {
                cb({content: result});
            });
        });
    };

    AdminChangePasswordController.getSubNavItems = function(key, ls, data) {
        var sitePrefix = pb.SiteService.getCurrentSitePrefix(pb.SiteService.getCurrentSite(data.site));
        return [
            {
                name: SUB_NAV_KEY,
                title: ls.get('CHANGE_PASSWORD'),
                icon: 'chevron-left',
                href: pb.UrlService.urlJoin('/admin' + sitePrefix + '/users/', encodeURIComponent(data[pb.DAO.getIdField()]))
            }
       ];
    };

    //register admin sub-nav
    pb.AdminSubnavService.registerFor(SUB_NAV_KEY, AdminChangePasswordController.getSubNavItems);

    //exports
    return AdminChangePasswordController;
};<|MERGE_RESOLUTION|>--- conflicted
+++ resolved
@@ -44,12 +44,7 @@
             return;
         }
 
-<<<<<<< HEAD
         self.siteQueryService.loadById(vars.id, 'user', function(err, user) {
-=======
-        var dao = new pb.SiteQueryService(self.pathSiteUId, true);
-        dao.loadById(vars.id, 'user', function(err, user) {
->>>>>>> 0b61f42f
             if(util.isError(err) || user === null) {
                 self.redirect('/admin/users', cb);
                 return;
@@ -67,11 +62,7 @@
                 navigation: pb.AdminNavigation.get(self.session, ['users'], self.ls),
                 pills: pb.AdminSubnavService.get(SUB_NAV_KEY, self.ls, SUB_NAV_KEY, user),
                 tabs: tabs,
-<<<<<<< HEAD
-                adminOptions: pb.users.getAdminOptions(self.session, self.localizationService),
-=======
                 adminOptions: pb.users.getAdminOptions(self.session, self.localizationService, self.pathSiteUId),
->>>>>>> 0b61f42f
                 user: user,
                 sitePrefix: self.sitePrefix
             });

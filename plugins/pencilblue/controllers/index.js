--- conflicted
+++ resolved
@@ -395,13 +395,10 @@
     Index.prototype.getNavigation = function(cb) {
         var options = {
             currUrl: this.req.url,
-<<<<<<< HEAD
-            site: this.site
-=======
+            site: this.site,
             session: this.session,
             ls: this.ls,
             activeTheme: this.activeTheme
->>>>>>> bdb654b1
         };
         
         var menuService = new pb.TopMenuService();

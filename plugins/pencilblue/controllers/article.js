--- conflicted
+++ resolved
@@ -49,44 +49,6 @@
     Article.prototype.render = function(cb) {
         var self    = this;
         var custUrl = this.pathVars.customUrl;
-<<<<<<< HEAD
-
-        //check for object ID as the custom URL
-        var where  = null;
-        if(pb.validation.isIdStr(custUrl)) {
-            where = {_id: pb.DAO.getObjectID(custUrl)};
-            if (pb.log.isSilly()) {
-                pb.log.silly("ArticleController: The custom URL was not an object ID [%s].  Will now search url field. [%s]", custUrl, e.message);
-            }
-        }
-        else {
-            where = {url: custUrl};
-        }
-
-        // fall through to URL key
-        if (where === null) {
-            where = {url: custUrl};
-        }
-
-        //attempt to load object
-        self.siteQueryService.loadByValues(where, 'article', function(err, article) {
-            if (util.isError(err) || article == null) {
-                if (where.url) {
-                    self.reqHandler.serve404();
-                    return;
-                }
-
-                self.siteQueryService.loadByValues({url: custUrl}, 'article', function(err, article) {
-                    if (util.isError(err) || article == null) {
-                        self.reqHandler.serve404();
-                        return;
-                    }
-
-                    self.renderArticle(article, cb);
-                });
-
-                return;
-=======
         
         //attempt to load object
         var opts = {
@@ -99,7 +61,6 @@
             }
             else if (article == null) {
                 return self.reqHandler.serve404();   
->>>>>>> e9eec008
             }
                 
             var options = {};

/*
    Copyright (C) 2015  PencilBlue, LLC

    This program is free software: you can redistribute it and/or modify
    it under the terms of the GNU General Public License as published by
    the Free Software Foundation, either version 3 of the License, or
    (at your option) any later version.

    This program is distributed in the hope that it will be useful,
    but WITHOUT ANY WARRANTY; without even the implied warranty of
    MERCHANTABILITY or FITNESS FOR A PARTICULAR PURPOSE.  See the
    GNU General Public License for more details.

    You should have received a copy of the GNU General Public License
    along with this program.  If not, see <http://www.gnu.org/licenses/>.
*/

module.exports = function PreviewModule(pb) {
    
    //pb dependencies
    var util  = pb.util;
    var Index = require('./index.js')(pb);

    /**
     * Loads a page
     * @class PageController
     * @constructor
     */
    function PageController(){}
    util.inherits(PageController, Index);

    /**
     * Looks up a page and renders it
     * @see BaseController#render
     * @method render
     * @param {Function} cb
     */
    PageController.prototype.render = function(cb) {
        var self    = this;
        var custUrl = this.pathVars.customUrl;

        //check for object ID as the custom URL
        var where      = null;
        var doRedirect = false;
        if (pb.validation.isId(custUrl, true)) {
            where      = pb.DAO.getIdWhere(custUrl);
            doRedirect = true;
        }
        else if (pb.log.isSilly()) {
            pb.log.silly("PageController: The custom URL was not an object ID [%s].  Will now search url field.", custUrl);
        }

<<<<<<< HEAD
        // fall through to URL key
        if (where === null) {
            where = {url: custUrl};
        }

        var dao     = new pb.DAO();
        dao.loadByValues(where, 'page', function(err, page) {
            if (util.isError(err) || page == null) {
                self.reqHandler.serve404();
                return;
            }
            else if (doRedirect) {
                self.redirect(pb.UrlService.urlJoin('/page', page.url), cb);
                return;
            }

            self.req.pencilblue_page = page[pb.DAO.getIdField()].toString();
            this.page = page;
            PageController.super_.prototype.render.apply(self, [cb]);
        });
    };

    /**
     * Retrieves the name of the page.  The page's headhile
     *
     */
    PageController.prototype.getPageTitle = function() {
        return this.page.headline;
    };

    //exports
    return PageController;
};
=======
	//check for object ID as the custom URL
	var doRedirect = false;
	var where      = null;
	if(pb.validation.isIdStr(custUrl)) {
		where = {_id: pb.DAO.getObjectID(custUrl)};
		if (pb.log.isSilly()) {
			pb.log.silly("ArticleController: The custom URL was not an object ID [%s].  Will now search url field. [%s]", custUrl, e.message);
		}
	}
	else {
		where = {url: custUrl};
	}

	var dao = new pb.DAO();
	dao.loadByValues(where, 'page', function(err, page) {
		if (util.isError(err) || page == null) {
			if (where.url) {
				self.reqHandler.serve404();
				return;
			}

			dao.loadByValues({url: custUrl}, 'page', function(err, page) {
				if (util.isError(err) || page == null) {
					self.reqHandler.serve404();
					return;
				}

				self.renderPage(page, cb);
			});

			return;
		}

		self.renderPage(page, cb);
	});
};

PageController.prototype.renderPage = function(page, cb) {
	this.req.pencilblue_page = page._id.toString();
	this.page = page;
	this.setPageName(page.name);
	PageController.super_.prototype.render.apply(this, [cb]);
};

/**
 * Retrieves the name of the page.  The page's headhile
 *
 */
PageController.prototype.getPageTitle = function() {
	return this.page.headline;
};

//exports
module.exports = PageController;
>>>>>>> cd9ca354
<|MERGE_RESOLUTION|>--- conflicted
+++ resolved
@@ -40,37 +40,47 @@
         var custUrl = this.pathVars.customUrl;
 
         //check for object ID as the custom URL
+        var doRedirect = false;
         var where      = null;
-        var doRedirect = false;
-        if (pb.validation.isId(custUrl, true)) {
-            where      = pb.DAO.getIdWhere(custUrl);
-            doRedirect = true;
+        if(pb.validation.isIdStr(custUrl)) {
+            where = {_id: pb.DAO.getObjectID(custUrl)};
+            if (pb.log.isSilly()) {
+                pb.log.silly("ArticleController: The custom URL was not an object ID [%s].  Will now search url field. [%s]", custUrl, e.message);
+            }
         }
-        else if (pb.log.isSilly()) {
-            pb.log.silly("PageController: The custom URL was not an object ID [%s].  Will now search url field.", custUrl);
-        }
-
-<<<<<<< HEAD
-        // fall through to URL key
-        if (where === null) {
+        else {
             where = {url: custUrl};
         }
 
-        var dao     = new pb.DAO();
+        var dao = new pb.DAO();
         dao.loadByValues(where, 'page', function(err, page) {
             if (util.isError(err) || page == null) {
-                self.reqHandler.serve404();
-                return;
-            }
-            else if (doRedirect) {
-                self.redirect(pb.UrlService.urlJoin('/page', page.url), cb);
+                if (where.url) {
+                    self.reqHandler.serve404();
+                    return;
+                }
+
+                dao.loadByValues({url: custUrl}, 'page', function(err, page) {
+                    if (util.isError(err) || page == null) {
+                        self.reqHandler.serve404();
+                        return;
+                    }
+
+                    self.renderPage(page, cb);
+                });
+
                 return;
             }
 
-            self.req.pencilblue_page = page[pb.DAO.getIdField()].toString();
-            this.page = page;
-            PageController.super_.prototype.render.apply(self, [cb]);
+            self.renderPage(page, cb);
         });
+    };
+
+    PageController.prototype.renderPage = function(page, cb) {
+        this.req.pencilblue_page = page._id.toString();
+        this.page = page;
+        this.setPageName(page.name);
+        PageController.super_.prototype.render.apply(this, [cb]);
     };
 
     /**
@@ -83,60 +93,4 @@
 
     //exports
     return PageController;
-};
-=======
-	//check for object ID as the custom URL
-	var doRedirect = false;
-	var where      = null;
-	if(pb.validation.isIdStr(custUrl)) {
-		where = {_id: pb.DAO.getObjectID(custUrl)};
-		if (pb.log.isSilly()) {
-			pb.log.silly("ArticleController: The custom URL was not an object ID [%s].  Will now search url field. [%s]", custUrl, e.message);
-		}
-	}
-	else {
-		where = {url: custUrl};
-	}
-
-	var dao = new pb.DAO();
-	dao.loadByValues(where, 'page', function(err, page) {
-		if (util.isError(err) || page == null) {
-			if (where.url) {
-				self.reqHandler.serve404();
-				return;
-			}
-
-			dao.loadByValues({url: custUrl}, 'page', function(err, page) {
-				if (util.isError(err) || page == null) {
-					self.reqHandler.serve404();
-					return;
-				}
-
-				self.renderPage(page, cb);
-			});
-
-			return;
-		}
-
-		self.renderPage(page, cb);
-	});
-};
-
-PageController.prototype.renderPage = function(page, cb) {
-	this.req.pencilblue_page = page._id.toString();
-	this.page = page;
-	this.setPageName(page.name);
-	PageController.super_.prototype.render.apply(this, [cb]);
-};
-
-/**
- * Retrieves the name of the page.  The page's headhile
- *
- */
-PageController.prototype.getPageTitle = function() {
-	return this.page.headline;
-};
-
-//exports
-module.exports = PageController;
->>>>>>> cd9ca354
+};
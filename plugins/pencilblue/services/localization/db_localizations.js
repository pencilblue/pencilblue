--- conflicted
+++ resolved
@@ -81,11 +81,7 @@
         });
     };
 
-<<<<<<< HEAD
-    Localization.prototype.getLocales = function(post, cb){
-=======
     Localization.prototype.getLocales = function (post, cb) {
->>>>>>> 1a390375
         var opts = {
             where: {_id: post.site}
         };

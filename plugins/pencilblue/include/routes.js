--- conflicted
+++ resolved
@@ -998,8 +998,6 @@
             controller: path.join(pb.config.docRoot, 'plugins', 'pencilblue', 'controllers', 'api', 'localization_controller.js'),
             content_type: 'text/javascript'
         },
-<<<<<<< HEAD
-=======
       	{
             method: 'get',
             path: "/admin/elements/wysiwyg",
@@ -1007,10 +1005,6 @@
             auth_required: true,
             controller: path.join(pb.config.docRoot, 'plugins', 'pencilblue', 'controllers', 'admin', 'elements', 'wysiwyg.js'),
       	},
->>>>>>> 7b8cd7fc
-
-        //**********************API************************
-
         //articles
         {
             method: 'get',
@@ -1134,7 +1128,7 @@
             controller: path.join(pb.config.docRoot, 'plugins/pencilblue/controllers/api/content/topic_api_controller.js'),
             request_body: ['application/json']
         },
-        
+
         //pages
         {
             method: 'get',

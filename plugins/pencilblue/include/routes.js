--- conflicted
+++ resolved
@@ -1000,10 +1000,7 @@
         },
 
         //**********************API************************
-<<<<<<< HEAD
-
-=======
-        
+
         //articles
         {
             method: 'get',
@@ -1053,7 +1050,6 @@
             request_body: ['application/json']
         },
         
->>>>>>> 91988ca9
         //topics
         {
             method: 'get',

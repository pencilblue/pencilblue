/*
    Copyright (C) 2015  PencilBlue, LLC

    This program is free software: you can redistribute it and/or modify
    it under the terms of the GNU General Public License as published by
    the Free Software Foundation, either version 3 of the License, or
    (at your option) any later version.

    This program is distributed in the hope that it will be useful,
    but WITHOUT ANY WARRANTY; without even the implied warranty of
    MERCHANTABILITY or FITNESS FOR A PARTICULAR PURPOSE.  See the
    GNU General Public License for more details.

    You should have received a copy of the GNU General Public License
    along with this program.  If not, see <http://www.gnu.org/licenses/>.
*/

//dependencies
var path = require('path');

//exports
module.exports = function Routes(pb){
    return [
        {
            method: 'get',
            path: '/media/*',
            auth_required: false,
            inactive_site_access: true,
            controller: path.join(pb.config.docRoot, 'plugins', 'pencilblue', 'controllers', 'media_content_controller.js')
        },
        {
            method: 'get',
            path: "/public/:plugin/*",
            access_level: 0,
            auth_required: false,
            setup_required: false,
            inactive_site_access: true,
            controller: path.join(pb.config.docRoot, 'plugins', 'pencilblue', 'controllers', 'public.js'),
            content_type: 'text/html'
        },
        {
            method: 'get',
            path: "/setup",
            access_level: 0,
            auth_required: false,
            setup_required: false,
            inactive_site_access: true,
            controller: path.join(pb.config.docRoot, 'plugins', 'pencilblue', 'controllers', 'setup.js'),
            content_type: 'text/html'
        },
        {
            method: 'post',
            path: "/actions/setup",
            access_level: 0,
            auth_required: false,
            setup_required: false,
            inactive_site_access: true,
            controller: path.join(pb.config.docRoot, 'plugins', 'pencilblue', 'controllers', 'actions', 'setup.js'),
            content_type: 'text/html'
        },
        {
            method: 'get',
            path: "/admin/login",
            access_level: 0,
            auth_required: false,
            inactive_site_access: true,
            controller: path.join(pb.config.docRoot, 'plugins', 'pencilblue', 'controllers', 'admin', 'login.js'),
            content_type: 'text/html'
        },
        {
            method: 'post',
            path: "/actions/login",
            access_level: 0,
            auth_required: false,
            inactive_site_access: true,
            controller: path.join(pb.config.docRoot, 'plugins', 'pencilblue', 'controllers', 'actions', 'login.js'),
            content_type: 'text/html'
        },
        {
            method: 'post',
            path: "/actions/admin/sites/auth_token/:siteid",
            access_level: pb.SecurityService.ACCESS_MANAGING_EDITOR,
            auth_required: true,
            inactive_site_access: true,
            controller: path.join(pb.config.docRoot, 'plugins', 'pencilblue', 'controllers', 'actions', 'admin', 'sites', 'auth_token.js'),
            content_type: 'application/json'
        },
        {
            method: 'get',
            path: "/actions/admin/sites/token_login",
            auth_required: false,
            inactive_site_access: true,
            controller: path.join(pb.config.docRoot, 'plugins', 'pencilblue', 'controllers', 'actions', 'admin', 'sites', 'token_login.js'),
            content_type: 'application/json'
        },
        {
            method: 'post',
            path: "/actions/forgot_password",
            access_level: 0,
            auth_required: false,
            inactive_site_access: true,
            controller: path.join(pb.config.docRoot, 'plugins', 'pencilblue', 'controllers', 'actions', 'forgot_password.js'),
            content_type: 'text/html'
        },
        {
            method: 'get',
            path: "/actions/user/reset_password",
            access_level: 0,
            auth_required: false,
            inactive_site_access: true,
            controller: path.join(pb.config.docRoot, 'plugins', 'pencilblue', 'controllers', 'actions', 'user', 'reset_password.js'),
            content_type: 'text/html'
        },
        {
            method: 'get',
            path: "/admin",
            access_level: pb.SecurityService.ACCESS_WRITER,
            auth_required: true,
            inactive_site_access: true,
            controller: path.join(pb.config.docRoot, 'plugins', 'pencilblue', 'controllers', 'admin', 'index.js'),
            content_type: 'text/html'
        },
        {
            path: "/actions/logout",
            access_level: 0,
            auth_required: true,
            inactive_site_access: true,
            controller: path.join(pb.config.docRoot, 'plugins', 'pencilblue', 'controllers', 'actions', 'logout.js'),
            content_type: 'text/html'
        },
        {
            method: 'get',
            path: '/',
            access_level: 0,
            auth_required: false,
            controller: path.join(pb.config.docRoot, 'plugins', 'pencilblue', 'controllers', 'blog.js'),
            content_type: 'text/html',
            localization: true
        },
        {
            method: 'get',
            path: "/preview/:type/:id",
            access_level: pb.SecurityService.ACCESS_WRITER,
            auth_required: true,
            inactive_site_access: true,
            controller: path.join(pb.config.docRoot, 'plugins', 'pencilblue', 'controllers', 'preview.js'),
            content_type: 'text/html'
        },
        {
            method: 'post',
            path: "/actions/user/manage_account/change_password",
            auth_required: true,
            controller: path.join(pb.config.docRoot, 'plugins', 'pencilblue', 'controllers', 'actions', 'user', 'manage_account', 'change_password.js')
        },
        {
            method: 'post',
            path: "/actions/user/manage_account/profile",
            handler: 'put',
            auth_required: true,
            controller: path.join(pb.config.docRoot, 'plugins', 'pencilblue', 'controllers', 'actions', 'user', 'manage_account', 'profile.js'),
            content_type: 'application/json',
            request_body: ['application/json']
        },
        {
            method: 'post',
            path: "/actions/user/resend_verification",
            auth_required: false,
            controller: path.join(pb.config.docRoot, 'plugins', 'pencilblue', 'controllers', 'actions', 'user', 'resend_verification.js'),
            request_body: "application/json"
        },
        {
            method: 'post',
            path: "/actions/user/sign_up",
            auth_required: false,
            controller: path.join(pb.config.docRoot, 'plugins', 'pencilblue', 'controllers', 'actions', 'user', 'sign_up.js'),
            request_body: ['application/x-www-form-urlencoded', 'application/json']
        },
        {
            method: 'get',
            path: "/actions/user/verify_email",
            auth_required: false,
            controller: path.join(pb.config.docRoot, 'plugins', 'pencilblue', 'controllers', 'actions', 'user', 'verify_email.js')
        },
        {
            method: 'get',
            path: "/sitemap",
            auth_required: false,
            controller: path.join(pb.config.docRoot, 'plugins', 'pencilblue', 'controllers', 'sitemap.js'),
            content_type: 'application/xml'
        },
        {
            method: 'get',
            path: "/robots.txt",
            auth_required: false,
            controller: path.join(pb.config.docRoot, 'plugins', 'pencilblue', 'controllers', 'robots.js'),
            content_type: 'text/plain'
        },
        {
            method: 'get',
            path: "/user/sign_up",
            auth_required: false,
            controller: path.join(pb.config.docRoot, 'plugins', 'pencilblue', 'controllers', 'user', 'sign_up.js')
        },
        {
            method: 'get',
            path: "/api/user/get_username_available",
            auth_required: false,
            inactive_site_access: true,
            controller: path.join(pb.config.docRoot, 'plugins', 'pencilblue', 'controllers', 'api', 'user', 'get_username_available.js'),
            content_type: 'application/json'
        },
        {
            method: 'get',
            handler: 'login',
            path: "/user/login",
            auth_required: false,
            controller: path.join(pb.config.docRoot, 'plugins', 'pencilblue', 'controllers', 'user', 'login.js')
        },
        {
            method: 'get',
            path: "/feed",
            auth_required: false,
            controller: path.join(pb.config.docRoot, 'plugins', 'pencilblue', 'controllers', 'feed.js'),
            content_type: 'application/rss+xml'
        },
        {
            method: 'get',
            path: "/section/:customUrl",
            auth_required: false,
            controller: path.join(pb.config.docRoot, 'plugins', 'pencilblue', 'controllers', 'section.js'),
            content_type: 'text/html',
            localization: true
        },
        {
            method: 'get',
            path: "/article/:customUrl",
            auth_required: false,
            controller: path.join(pb.config.docRoot, 'plugins', 'pencilblue', 'controllers', 'article.js'),
            content_type: 'text/html',
            localization: true
        },
        {
            method: 'get',
            path: "/page/:customUrl",
            auth_required: false,
            controller: path.join(pb.config.docRoot, 'plugins', 'pencilblue', 'controllers', 'page.js'),
            content_type: 'text/html',
            localization: true
        },
        {
            method: 'post',
            path: "/api/comments/new_comment",
            auth_required: true,
            controller: path.join(pb.config.docRoot, 'plugins', 'pencilblue', 'controllers', 'api', 'comments', 'new_comment.js'),
            content_type: 'text/html'
        },
        {
            method: 'get',
            path: "/user/change_password",
            auth_required: true,
            controller: path.join(pb.config.docRoot, 'plugins', 'pencilblue', 'controllers', 'user', 'change_password.js'),
            content_type: 'text/html'
        },
        {
            method: 'get',
            path: "/user/manage_account",
            auth_required: true,
            controller: path.join(pb.config.docRoot, 'plugins', 'pencilblue', 'controllers', 'user', 'manage_account.js'),
            content_type: 'text/html'
        },
        {
            method: 'get',
            path: "/user/resend_verification",
            auth_required: false,
            controller: path.join(pb.config.docRoot, 'plugins', 'pencilblue', 'controllers', 'user', 'resend_verification.js'),
            content_type: 'text/html'
        },
        {
            method: 'get',
            path: "/admin/users/permissions",
            auth_required: true,
            inactive_site_access: true,
            access_level: pb.SecurityService.ACCESS_ADMINISTRATOR,
            controller: path.join(pb.config.docRoot, 'plugins', 'pencilblue', 'controllers', 'admin', 'users', 'permissions.js'),
            content_type: 'text/html'
        },
        {
            path: "/api/content/get_articles",
            auth_required: false,
            controller: path.join(pb.config.docRoot, 'plugins', 'pencilblue', 'controllers', 'api', 'content', 'get_articles.js'),
            content_type: 'application/json'
        },
        {
            path: "/api/content/get_media_embed",
            auth_required: false,
            controller: path.join(pb.config.docRoot, 'plugins', 'pencilblue', 'controllers', 'api', 'content', 'get_media_embed.js'),
            content_type: 'application/json'
        },
        {
            method: 'get',
            path: "/api/url/:action",
            auth_required: true,
            inactive_site_access: true,
            access_level: pb.SecurityService.ACCESS_WRITER,
            controller: path.join(pb.config.docRoot, 'plugins', 'pencilblue', 'controllers', 'api', 'admin', 'url_api.js'),
            content_type: 'application/json'
        },
        {
            method: 'get',
            path: "/api/content/search",
            auth_required: true,
            inactive_site_access: true,
            access_level: pb.SecurityService.ACCESS_WRITER,
            controller: path.join(pb.config.docRoot, 'plugins', 'pencilblue', 'controllers', 'api', 'content', 'search.js'),
            content_type: 'application/json'
        },
        {
            method: 'post',
            handler: 'refresh',
            path: "/api/cluster/refresh",
            auth_required: true,
            access_level: pb.SecurityService.ACCESS_ADMINISTRATOR,
            controller: path.join(pb.config.docRoot, 'plugins', 'pencilblue', 'controllers', 'api', 'admin', 'system', 'cluster_api.js'),
            content_type: 'application/json'
        },
        {
            method: 'get',
            handler: 'getAll',
            path: "/api/cluster",
            auth_required: true,
            inactive_site_access: true,
            access_level: pb.SecurityService.ACCESS_ADMINISTRATOR,
            controller: path.join(pb.config.docRoot, 'plugins', 'pencilblue', 'controllers', 'api', 'admin', 'system', 'cluster_api.js'),
            content_type: 'application/json'
        },
        {
            method: 'post',
            path: "/api/jobs/:action/:id",
            auth_required: true,
            inactive_site_access: true,
            access_level: pb.SecurityService.ACCESS_ADMINISTRATOR,
            controller: path.join(pb.config.docRoot, 'plugins', 'pencilblue', 'controllers', 'api', 'jobs', 'job_api_controller.js'),
            content_type: 'application/json'
        },
        {
            method: 'post',
            path: "/api/admin/site_settings/email/send_test",
            auth_required: true,
            inactive_site_access: true,
            access_level: pb.SecurityService.ACCESS_ADMINISTRATOR,
            controller: path.join(pb.config.docRoot, 'plugins', 'pencilblue', 'controllers', 'api', 'admin', 'site_settings', 'email', 'send_test.js'),
            content_type: 'application/json'
        },



        // NAVIGATION
        {
            method: 'get',
            path: "/admin/content/navigation",
            access_level: pb.SecurityService.ACCESS_EDITOR,
            auth_required: true,
            inactive_site_access: true,
            controller: path.join(pb.config.docRoot, 'plugins', 'pencilblue', 'controllers', 'admin', 'content', 'navigation', 'nav_map.js'),
            content_type: 'text/html'
        },
        {
            method: 'get',
            path: "/admin/content/navigation/new",
            access_level: pb.SecurityService.ACCESS_EDITOR,
            auth_required: true,
            inactive_site_access: true,
            controller: path.join(pb.config.docRoot, 'plugins', 'pencilblue', 'controllers', 'admin', 'content', 'navigation', 'nav_item_form.js'),
            content_type: 'text/html'
        },
        {
            method: 'get',
            path: "/admin/content/navigation/:id",
            access_level: pb.SecurityService.ACCESS_EDITOR,
            auth_required: true,
            inactive_site_access: true,
            controller: path.join(pb.config.docRoot, 'plugins', 'pencilblue', 'controllers', 'admin', 'content', 'navigation', 'nav_item_form.js'),
            content_type: 'text/html'
        },
        {
            method: 'post',
            path: "/actions/admin/content/navigation/map",
            access_level: pb.SecurityService.ACCESS_EDITOR,
            auth_required: true,
            inactive_site_access: true,
            controller: path.join(pb.config.docRoot, 'plugins', 'pencilblue', 'controllers', 'actions', 'admin', 'content', 'navigation', 'nav_map.js'),
            content_type: 'text/html'
        },
        {
            method: 'post',
            path: "/actions/admin/content/navigation",
            handler: 'post',
            access_level: pb.SecurityService.ACCESS_EDITOR,
            auth_required: true,
            inactive_site_access: true,
            controller: path.join(pb.config.docRoot, 'plugins', 'pencilblue', 'controllers', 'actions', 'admin', 'content', 'navigation', 'new_nav_item.js'),
            content_type: 'text/html'
        },
        {
            method: 'post',
            path: "/actions/admin/content/navigation/:id",
            handler: 'put',
            access_level: pb.SecurityService.ACCESS_EDITOR,
            auth_required: true,
            inactive_site_access: true,
            controller: path.join(pb.config.docRoot, 'plugins', 'pencilblue', 'controllers', 'actions', 'admin', 'content', 'navigation', 'new_nav_item.js'),
            content_type: 'text/html'
        },
        {
            method: 'delete',
            path: "/actions/admin/content/navigation/:id",
            access_level: pb.SecurityService.ACCESS_EDITOR,
            auth_required: true,
            inactive_site_access: true,
            controller: path.join(pb.config.docRoot, 'plugins', 'pencilblue', 'controllers', 'actions', 'admin', 'content', 'navigation', 'delete_nav_item.js'),
            content_type: 'text/html'
        },

        // TOPICS
        {
            method: 'get',
            path: "/admin/content/topics",
            access_level: pb.SecurityService.ACCESS_EDITOR,
            auth_required: true,
            inactive_site_access: true,
            controller: path.join(pb.config.docRoot, 'plugins', 'pencilblue', 'controllers', 'admin', 'content', 'topics', 'manage_topics.js'),
            content_type: 'text/html'
        },
        {
            method: 'get',
            path: "/admin/content/topics/new",
            access_level: pb.SecurityService.ACCESS_EDITOR,
            auth_required: true,
            inactive_site_access: true,
            controller: path.join(pb.config.docRoot, 'plugins', 'pencilblue', 'controllers', 'admin', 'content', 'topics', 'topic_form.js'),
            content_type: 'text/html'
        },
        {
            method: 'get',
            path: "/admin/content/topics/import",
            access_level: pb.SecurityService.ACCESS_EDITOR,
            auth_required: true,
            inactive_site_access: true,
            controller: path.join(pb.config.docRoot, 'plugins', 'pencilblue', 'controllers', 'admin', 'content', 'topics', 'import_topics.js'),
            content_type: 'text/html'
        },
        {
            method: 'get',
            path: "/admin/content/topics/:id",
            access_level: pb.SecurityService.ACCESS_EDITOR,
            auth_required: true,
            inactive_site_access: true,
            controller: path.join(pb.config.docRoot, 'plugins', 'pencilblue', 'controllers', 'admin', 'content', 'topics', 'topic_form.js'),
            content_type: 'text/html'
        },
        {
            method: 'post',
            path: "/actions/admin/content/topics",
            access_level: pb.SecurityService.ACCESS_EDITOR,
            auth_required: true,
            controller: path.join(pb.config.docRoot, 'plugins', 'pencilblue', 'controllers', 'actions', 'admin', 'content', 'topics', 'new_topic.js'),
            content_type: 'text/html'
        },
        {
            method: 'post',
            path: "/actions/admin/content/topics/import",
            access_level: pb.SecurityService.ACCESS_EDITOR,
            auth_required: true,
            inactive_site_access: true,
            controller: path.join(pb.config.docRoot, 'plugins', 'pencilblue', 'controllers', 'actions', 'admin', 'content', 'topics', 'import_topics.js'),
            content_type: 'text/html'
        },
        {
            method: 'post',
            path: "/actions/admin/content/topics/:id",
            access_level: pb.SecurityService.ACCESS_EDITOR,
            auth_required: true,
            inactive_site_access: true,
            controller: path.join(pb.config.docRoot, 'plugins', 'pencilblue', 'controllers', 'actions', 'admin', 'content', 'topics', 'edit_topic.js'),
            content_type: 'text/html'
        },

        // ARTICLES
        {
            method: 'get',
            path: "/admin/content/articles",
            access_level: pb.SecurityService.ACCESS_WRITER,
            auth_required: true,
            inactive_site_access: true,
            controller: path.join(pb.config.docRoot, 'plugins', 'pencilblue', 'controllers', 'admin', 'content', 'articles', 'manage_articles.js'),
            content_type: 'text/html'
        },
        {
            method: 'get',
            path: "/admin/content/articles/new",
            access_level: pb.SecurityService.ACCESS_WRITER,
            auth_required: true,
            inactive_site_access: true,
            controller: path.join(pb.config.docRoot, 'plugins', 'pencilblue', 'controllers', 'admin', 'content', 'articles', 'article_form.js'),
            content_type: 'text/html'
        },
        {
            method: 'get',
            path: "/admin/content/articles/:id",
            access_level: pb.SecurityService.ACCESS_WRITER,
            auth_required: true,
            inactive_site_access: true,
            controller: path.join(pb.config.docRoot, 'plugins', 'pencilblue', 'controllers', 'admin', 'content', 'articles', 'article_form.js'),
            content_type: 'text/html'
        },
        {
            method: 'post',
            path: "/actions/admin/content/articles",
            access_level: pb.SecurityService.ACCESS_WRITER,
            auth_required: true,
            inactive_site_access: true,
            controller: path.join(pb.config.docRoot, 'plugins', 'pencilblue', 'controllers', 'actions', 'admin', 'content', 'articles', 'new_article.js'),
            content_type: 'text/html'
        },
        {
            method: 'post',
            path: "/actions/admin/content/articles/:id",
            access_level: pb.SecurityService.ACCESS_WRITER,
            auth_required: true,
            inactive_site_access: true,
            controller: path.join(pb.config.docRoot, 'plugins', 'pencilblue', 'controllers', 'actions', 'admin', 'content', 'articles', 'edit_article.js'),
            content_type: 'text/html'
        },

        // PAGES
        {
            method: 'get',
            path: "/admin/content/pages",
            access_level: pb.SecurityService.ACCESS_EDITOR,
            auth_required: true,
            inactive_site_access: true,
            controller: path.join(pb.config.docRoot, 'plugins', 'pencilblue', 'controllers', 'admin', 'content', 'pages', 'manage_pages.js'),
            content_type: 'text/html'
        },
        {
            method: 'get',
            path: "/admin/content/pages/new",
            access_level: pb.SecurityService.ACCESS_EDITOR,
            auth_required: true,
            inactive_site_access: true,
            controller: path.join(pb.config.docRoot, 'plugins', 'pencilblue', 'controllers', 'admin', 'content', 'pages', 'page_form.js'),
            content_type: 'text/html'
        },
        {
            method: 'get',
            path: "/admin/content/pages/:id",
            access_level: pb.SecurityService.ACCESS_EDITOR,
            auth_required: true,
            inactive_site_access: true,
            controller: path.join(pb.config.docRoot, 'plugins', 'pencilblue', 'controllers', 'admin', 'content', 'pages', 'page_form.js'),
            content_type: 'text/html'
        },
        {
            method: 'post',
            path: "/actions/admin/content/pages",
            access_level: pb.SecurityService.ACCESS_EDITOR,
            auth_required: true,
            inactive_site_access: true,
            controller: path.join(pb.config.docRoot, 'plugins', 'pencilblue', 'controllers', 'actions', 'admin', 'content', 'pages', 'new_page.js'),
            content_type: 'text/html'
        },
        {
            method: 'post',
            path: "/actions/admin/content/pages/:id",
            access_level: pb.SecurityService.ACCESS_EDITOR,
            auth_required: true,
            inactive_site_access: true,
            controller: path.join(pb.config.docRoot, 'plugins', 'pencilblue', 'controllers', 'actions', 'admin', 'content', 'pages', 'edit_page.js'),
            content_type: 'text/html'
        },

        // MEDIA
        {
            method: 'get',
            path: "/admin/content/media",
            access_level: pb.SecurityService.ACCESS_WRITER,
            auth_required: true,
            inactive_site_access: true,
            controller: path.join(pb.config.docRoot, 'plugins', 'pencilblue', 'controllers', 'admin', 'content', 'media', 'manage_media.js'),
            content_type: 'text/html'
        },
        {
            method: 'get',
            path: "/admin/content/media/new",
            access_level: pb.SecurityService.ACCESS_WRITER,
            auth_required: true,
            inactive_site_access: true,
            controller: path.join(pb.config.docRoot, 'plugins', 'pencilblue', 'controllers', 'admin', 'content', 'media', 'media_form.js'),
            content_type: 'text/html'
        },
        {
            method: 'get',
            path: "/admin/content/media/:id",
            access_level: pb.SecurityService.ACCESS_WRITER,
            auth_required: true,
            inactive_site_access: true,
            controller: path.join(pb.config.docRoot, 'plugins', 'pencilblue', 'controllers', 'admin', 'content', 'media', 'media_form.js'),
            content_type: 'text/html'
        },
        {
            method: 'post',
            path: "/actions/admin/content/media",
            access_level: pb.SecurityService.ACCESS_WRITER,
            auth_required: true,
            inactive_site_access: true,
            controller: path.join(pb.config.docRoot, 'plugins', 'pencilblue', 'controllers', 'actions', 'admin', 'content', 'media', 'new_media.js'),
            content_type: 'text/html'
        },
        {
            method: 'post',
            path: "/actions/admin/content/media/:id",
            access_level: pb.SecurityService.ACCESS_WRITER,
            auth_required: true,
            inactive_site_access: true,
            controller: path.join(pb.config.docRoot, 'plugins', 'pencilblue', 'controllers', 'actions', 'admin', 'content', 'media', 'edit_media.js'),
            content_type: 'text/html',
            request_body: ['application/json', 'application/x-www-form-urlencoded']
        },
        {
            method: 'delete',
            path: "/actions/admin/content/media/:id",
            access_level: pb.SecurityService.ACCESS_WRITER,
            auth_required: true,
            inactive_site_access: true,
            controller: path.join(pb.config.docRoot, 'plugins', 'pencilblue', 'controllers', 'actions', 'admin', 'content', 'media', 'delete_media.js'),
            content_type: 'text/html'
        },
        {
            method: 'post',
            path: "/api/admin/content/media/upload_media",
            access_level: pb.SecurityService.ACCESS_WRITER,
            auth_required: true,
            inactive_site_access: true,
            controller: path.join(pb.config.docRoot, 'plugins', 'pencilblue', 'controllers', 'api', 'admin', 'content', 'media', 'upload_media.js'),
            content_type: 'text/html'
        },
        {
            method: 'get',
            path: "/api/admin/content/media/get_link",
            access_level: pb.SecurityService.ACCESS_USER,
            auth_required: true,
            inactive_site_access: true,
            controller: path.join(pb.config.docRoot, 'plugins', 'pencilblue', 'controllers', 'api', 'admin', 'content', 'media', 'get_link.js'),
            content_type: 'application/json'
        },
        {
            method: 'get',
            path: "/api/admin/content/media/get_preview",
            access_level: pb.SecurityService.ACCESS_USER,
            auth_required: true,
            inactive_site_access: true,
            controller: path.join(pb.config.docRoot, 'plugins', 'pencilblue', 'controllers', 'api', 'admin', 'content', 'media', 'get_preview.js'),
            content_type: 'application/json'
        },

        // COMMENTS
        {
            method: 'get',
            path: "/admin/content/comments",
            auth_required: true,
            inactive_site_access: true,
            access_level: pb.SecurityService.ACCESS_EDITOR,
            controller: path.join(pb.config.docRoot, 'plugins', 'pencilblue', 'controllers', 'admin', 'content', 'comments', 'manage_comments.js'),
            content_type: 'text/html'
        },
        {
            method: 'delete',
            path: "/actions/admin/content/comments/:id",
            access_level: pb.SecurityService.ACCESS_EDITOR,
            auth_required: true,
            inactive_site_access: true,
            controller: path.join(pb.config.docRoot, 'plugins', 'pencilblue', 'controllers', 'actions', 'admin', 'content', 'comments', 'delete_comment.js'),
            content_type: 'text/html'
        },

        // CUSTOM OBJECT TYPES
        {
            method: 'get',
            path: "/admin/content/objects/types",
            access_level: pb.SecurityService.ACCESS_EDITOR,
            auth_required: true,
            inactive_site_access: true,
            controller: path.join(pb.config.docRoot, 'plugins', 'pencilblue', 'controllers', 'admin', 'content', 'objects', 'types', 'manage_types.js'),
            content_type: 'text/html'
        },
        {
            method: 'get',
            path: "/admin/content/objects/types/new",
            access_level: pb.SecurityService.ACCESS_EDITOR,
            auth_required: true,
            inactive_site_access: true,
            controller: path.join(pb.config.docRoot, 'plugins', 'pencilblue', 'controllers', 'admin', 'content', 'objects', 'types', 'type_form.js'),
            content_type: 'text/html'
        },
        {
            method: 'get',
            path: "/admin/content/objects/types/:id",
            access_level: pb.SecurityService.ACCESS_EDITOR,
            auth_required: true,
            inactive_site_access: true,
            controller: path.join(pb.config.docRoot, 'plugins', 'pencilblue', 'controllers', 'admin', 'content', 'objects', 'types', 'type_form.js'),
            content_type: 'text/html'
        },
        {
            method: 'get',
            path: "/api/admin/content/objects/types/available",
            access_level: pb.SecurityService.ACCESS_EDITOR,
            auth_required: true,
            inactive_site_access: true,
            controller: path.join(pb.config.docRoot, 'plugins', 'pencilblue', 'controllers', 'api', 'admin', 'content', 'objects', 'types', 'available.js'),
            content_type: 'text/html'
        },
        {
            method: 'post',
            path: "/actions/admin/content/objects/types",
            inactive_site_access: true,
            access_level: pb.SecurityService.ACCESS_EDITOR,
            controller: path.join(pb.config.docRoot, 'plugins', 'pencilblue', 'controllers', 'actions', 'admin', 'content', 'objects', 'types', 'new_type.js'),
            content_type: 'text/html',
            request_body: ['application/json']
        },
        {
            method: 'post',
            path: "/actions/admin/content/objects/types/:id",
            access_level: pb.SecurityService.ACCESS_EDITOR,
            auth_required: true,
            inactive_site_access: true,
            controller: path.join(pb.config.docRoot, 'plugins', 'pencilblue', 'controllers', 'actions', 'admin', 'content', 'objects', 'types', 'edit_type.js'),
            content_type: 'text/html',
            request_body: ['application/json']
        },
        {
            method: 'delete',
            path: "/actions/admin/content/objects/types/:id",
            access_level: pb.SecurityService.ACCESS_EDITOR,
            auth_required: true,
            inactive_site_access: true,
            controller: path.join(pb.config.docRoot, 'plugins', 'pencilblue', 'controllers', 'actions', 'admin', 'content', 'objects', 'types', 'delete_type.js'),
            content_type: 'text/html'
        },

        // CUSTOM OBJECTS
        {
            path: "/admin/content/objects/:type_id",
            access_level: pb.SecurityService.ACCESS_EDITOR,
            auth_required: true,
            inactive_site_access: true,
            controller: path.join(pb.config.docRoot, 'plugins', 'pencilblue', 'controllers', 'admin', 'content', 'objects', 'manage_objects.js'),
            content_type: 'text/html'
        },
        {
            path: "/admin/content/objects/:type_id/sort",
            access_level: pb.SecurityService.ACCESS_EDITOR,
            auth_required: true,
            inactive_site_access: true,
            controller: path.join(pb.config.docRoot, 'plugins', 'pencilblue', 'controllers', 'admin', 'content', 'objects', 'sort_objects.js'),
            content_type: 'text/html'
        },
        {
            method: 'get',
            path: "/admin/content/objects/:type_id/new",
            access_level: pb.SecurityService.ACCESS_EDITOR,
            auth_required: true,
            inactive_site_access: true,
            controller: path.join(pb.config.docRoot, 'plugins', 'pencilblue', 'controllers', 'admin', 'content', 'objects', 'object_form.js'),
            content_type: 'text/html'
        },
        {
            method: 'get',
            path: "/admin/content/objects/:type_id/:id",
            access_level: pb.SecurityService.ACCESS_EDITOR,
            auth_required: true,
            inactive_site_access: true,
            controller: path.join(pb.config.docRoot, 'plugins', 'pencilblue', 'controllers', 'admin', 'content', 'objects', 'object_form.js'),
            content_type: 'text/html'
        },
        {
            method: 'post',
            path: "/actions/admin/content/objects/:type_id/sort",
            access_level: pb.SecurityService.ACCESS_EDITOR,
            auth_required: true,
            inactive_site_access: true,
            controller: path.join(pb.config.docRoot, 'plugins', 'pencilblue', 'controllers', 'actions', 'admin', 'content', 'objects', 'sort_objects.js'),
            content_type: 'text/html',
            request_body: ['application/json']
        },
        {
            method: 'post',
            path: "/actions/admin/content/objects/:type_id",
            access_level: pb.SecurityService.ACCESS_EDITOR,
            auth_required: true,
            inactive_site_access: true,
            controller: path.join(pb.config.docRoot, 'plugins', 'pencilblue', 'controllers', 'actions', 'admin', 'content', 'objects', 'new_object.js'),
            content_type: 'text/html',
            request_body: ['application/json']
        },
        {
            method: 'post',
            path: "/actions/admin/content/objects/:type_id/:id",
            access_level: pb.SecurityService.ACCESS_EDITOR,
            auth_required: true,
            inactive_site_access: true,
            controller: path.join(pb.config.docRoot, 'plugins', 'pencilblue', 'controllers', 'actions', 'admin', 'content', 'objects', 'edit_object.js'),
            content_type: 'text/html',
            request_body: ['application/json']
        },
        {
            method: 'delete',
            path: "/actions/admin/content/objects/:id",
            access_level: pb.SecurityService.ACCESS_EDITOR,
            auth_required: true,
            inactive_site_access: true,
            controller: path.join(pb.config.docRoot, 'plugins', 'pencilblue', 'controllers', 'actions', 'admin', 'content', 'objects', 'delete_object.js'),
            content_type: 'text/html'
        },

        // PLUGINS
        {
            method: 'get',
            path: "/admin/plugins",
            auth_required: true,
            inactive_site_access: true,
            access_level: pb.SecurityService.ACCESS_ADMINISTRATOR,
            controller: path.join(pb.config.docRoot, 'plugins', 'pencilblue', 'controllers', 'admin', 'plugins', 'manage_plugins.js'),
            content_type: 'text/html'
        },
        {
            method: 'get',
            path: "/admin/plugins/:id",
            auth_required: true,
            inactive_site_access: true,
            access_level: pb.SecurityService.ACCESS_ADMINISTRATOR,
            controller: path.join(pb.config.docRoot, 'plugins', 'pencilblue', 'controllers', 'admin', 'plugins', 'plugin_details.js'),
            content_type: 'text/html'
        },
        {
            method: 'get',
            path: "/admin/plugins/:id/settings",
            handler: 'get',
            auth_required: true,
            inactive_site_access: true,
            access_level: pb.SecurityService.ACCESS_ADMINISTRATOR,
            controller: path.join(pb.config.docRoot, 'plugins', 'pencilblue', 'controllers', 'admin', 'plugins', 'plugin_settings.js'),
            content_type: 'text/html'
        },
        {
            method: 'post',
            path: "/admin/plugins/:id/settings",
            handler: 'post',
            auth_required: true,
            inactive_site_access: true,
            access_level: pb.SecurityService.ACCESS_ADMINISTRATOR,
            controller: path.join(pb.config.docRoot, 'plugins', 'pencilblue', 'controllers', 'admin', 'plugins', 'plugin_settings.js'),
            content_type: 'application/json',
            request_body: ['application/json']
        },
        {
            method: 'post',
            path: "/api/plugins/:action/:id",
            auth_required: true,
            inactive_site_access: true,
            access_level: pb.SecurityService.ACCESS_ADMINISTRATOR,
            controller: path.join(pb.config.docRoot, 'plugins', 'pencilblue', 'controllers', 'api', 'plugins', 'plugin_api.js'),
            content_type: 'application/json'
        },

        // THEMES
        {
            method: 'get',
            path: "/admin/themes",
            auth_required: true,
            inactive_site_access: true,
            access_level: pb.SecurityService.ACCESS_ADMINISTRATOR,
            controller: path.join(pb.config.docRoot, 'plugins', 'pencilblue', 'controllers', 'admin', 'themes', 'manage_themes.js'),
            content_type: 'text/html'
        },
        {
            method: 'get',
            path: "/admin/themes/:id/settings",
            handler: 'get',
            auth_required: true,
            inactive_site_access: true,
            access_level: pb.SecurityService.ACCESS_ADMINISTRATOR,
            controller: path.join(pb.config.docRoot, 'plugins', 'pencilblue', 'controllers', 'admin', 'themes', 'theme_settings.js'),
            content_type: 'text/html'
        },
        {
            method: 'post',
            path: "/admin/themes/:id/settings",
            handler: 'post',
            auth_required: true,
            inactive_site_access: true,
            access_level: pb.SecurityService.ACCESS_ADMINISTRATOR,
            controller: path.join(pb.config.docRoot, 'plugins', 'pencilblue', 'controllers', 'admin', 'themes', 'theme_settings.js'),
            content_type: 'application/json',
            request_body: ['application/json']
        },
        {
            method: 'post',
            path: "/actions/admin/themes/site_logo",
            auth_required: true,
            inactive_site_access: true,
            access_level: pb.SecurityService.ACCESS_ADMINISTRATOR,
            controller: path.join(pb.config.docRoot, 'plugins', 'pencilblue', 'controllers', 'actions', 'admin', 'themes', 'site_logo.js'),
            content_type: 'application/json',
            request_body: ['application/json']
        },

        // USERS
        {
            method: 'get',
            path: "/admin/users",
            auth_required: true,
            inactive_site_access: true,
            access_level: pb.SecurityService.ACCESS_EDITOR,
            controller: path.join(pb.config.docRoot, 'plugins', 'pencilblue', 'controllers', 'admin', 'users', 'manage_users.js')
        },
        {
            method: 'get',
            path: "/admin/users/unverified",
            auth_required: true,
            inactive_site_access: true,
            access_level: pb.SecurityService.ACCESS_EDITOR,
            controller: path.join(pb.config.docRoot, 'plugins', 'pencilblue', 'controllers', 'admin', 'users', 'unverified_users.js')
        },
        {
            method: 'get',
            path: "/admin/users/new",
            auth_required: true,
            inactive_site_access: true,
            access_level: pb.SecurityService.ACCESS_EDITOR,
            controller: path.join(pb.config.docRoot, 'plugins', 'pencilblue', 'controllers', 'admin', 'users', 'user_form.js')
        },
        {
            method: 'get',
            path: "/admin/users/:id",
            auth_required: true,
            inactive_site_access: true,
            access_level: pb.SecurityService.ACCESS_EDITOR,
            controller: path.join(pb.config.docRoot, 'plugins', 'pencilblue', 'controllers', 'admin', 'users', 'user_form.js')
        },
        {
            method: 'get',
            path: "/admin/users/password/:id",
            auth_required: true,
            inactive_site_access: true,
            access_level: pb.SecurityService.ACCESS_EDITOR,
            controller: path.join(pb.config.docRoot, 'plugins', 'pencilblue', 'controllers', 'admin', 'users', 'change_password.js')
        },
        {
            method: 'post',
            path: "/actions/admin/users",
            auth_required: true,
            inactive_site_access: true,
            access_level: pb.SecurityService.ACCESS_EDITOR,
            controller: path.join(pb.config.docRoot, 'plugins', 'pencilblue', 'controllers', 'actions', 'admin', 'users', 'new_user.js'),
            content_type: 'application/json',
            request_body: ['application/json']
        },
        {
            method: 'post',
            path: "/actions/admin/users/:id",
            auth_required: true,
            inactive_site_access: true,
            access_level: pb.SecurityService.ACCESS_EDITOR,
            controller: path.join(pb.config.docRoot, 'plugins', 'pencilblue', 'controllers', 'actions', 'admin', 'users', 'edit_user.js'),
            content_type: 'application/json',
            request_body: ['application/json']
        },
        {
            method: 'delete',
            path: "/actions/admin/users/:id",
            auth_required: true,
            inactive_site_access: true,
            access_level: pb.SecurityService.ACCESS_EDITOR,
            controller: path.join(pb.config.docRoot, 'plugins', 'pencilblue', 'controllers', 'actions', 'admin', 'users', 'delete_user.js')
        },
        {
            method: 'delete',
            path: "/actions/admin/users/unverified/:id",
            auth_required: true,
            inactive_site_access: true,
            access_level: pb.SecurityService.ACCESS_EDITOR,
            controller: path.join(pb.config.docRoot, 'plugins', 'pencilblue', 'controllers', 'actions', 'admin', 'users', 'delete_unverified_user.js')
        },
        {
            method: 'get',
            path: "/actions/admin/users/verify/:id",
            auth_required: true,
            inactive_site_access: true,
            access_level: pb.SecurityService.ACCESS_EDITOR,
            controller: path.join(pb.config.docRoot, 'plugins', 'pencilblue', 'controllers', 'actions', 'admin', 'users', 'verify_user.js')
        },
        {
            method: 'post',
            path: "/actions/admin/users/change_password/:id",
            auth_required: true,
            inactive_site_access: true,
            access_level: pb.SecurityService.ACCESS_EDITOR,
            controller: path.join(pb.config.docRoot, 'plugins', 'pencilblue', 'controllers', 'actions', 'admin', 'users', 'change_password.js')
        },
        {
            method: 'get',
            path: "/actions/admin/users/send_password_reset/:id",
            auth_required: true,
            inactive_site_access: true,
            access_level: pb.SecurityService.ACCESS_MANAGING_EDITOR,
            controller: path.join(pb.config.docRoot, 'plugins', 'pencilblue', 'controllers', 'actions', 'admin', 'users', 'send_password_reset.js')
        },
        {
            method: 'post',
            path: "/actions/admin/users/send_password_reset/:id",
            auth_required: true,
            inactive_site_access: true,
            access_level: pb.SecurityService.ACCESS_MANAGING_EDITOR,
            controller: path.join(pb.config.docRoot, 'plugins', 'pencilblue', 'controllers', 'actions', 'admin', 'users', 'send_password_reset.js')
        },

        // SITE SETTINGS
        {
            method: 'get',
            path: "/admin/site_settings",
            access_level: pb.SecurityService.ACCESS_ADMINISTRATOR,
            auth_required: true,
            inactive_site_access: true,
            controller: path.join(pb.config.docRoot, 'plugins', 'pencilblue', 'controllers', 'admin', 'site_settings', 'configuration.js'),
            content_type: 'text/html'
        },
        {
            method: 'post',
            path: "/actions/admin/site_settings",
            access_level: pb.SecurityService.ACCESS_ADMINISTRATOR,
            auth_required: true,
            inactive_site_access: true,
            controller: path.join(pb.config.docRoot, 'plugins', 'pencilblue', 'controllers', 'actions', 'admin', 'site_settings', 'configuration.js'),
            content_type: 'text/html'
        },
        {
            method: 'get',
            path: "/admin/site_settings/content",
            access_level: pb.SecurityService.ACCESS_ADMINISTRATOR,
            auth_required: true,
            inactive_site_access: true,
            controller: path.join(pb.config.docRoot, 'plugins', 'pencilblue', 'controllers', 'admin', 'site_settings', 'content.js'),
            content_type: 'text/html'
        },
        {
            method: 'post',
            path: "/actions/admin/site_settings/content",
            access_level: pb.SecurityService.ACCESS_ADMINISTRATOR,
            auth_required: true,
            inactive_site_access: true,
            controller: path.join(pb.config.docRoot, 'plugins', 'pencilblue', 'controllers', 'actions', 'admin', 'site_settings', 'content.js'),
            content_type: 'text/html'
        },
        {
            method: 'get',
            path: "/admin/site_settings/email",
            access_level: pb.SecurityService.ACCESS_ADMINISTRATOR,
            auth_required: true,
            inactive_site_access: true,
            controller: path.join(pb.config.docRoot, 'plugins', 'pencilblue', 'controllers', 'admin', 'site_settings', 'email.js'),
            content_type: 'text/html'
        },
        {
            method: 'post',
            path: "/actions/admin/site_settings/email",
            access_level: pb.SecurityService.ACCESS_ADMINISTRATOR,
            auth_required: true,
            inactive_site_access: true,
            controller: path.join(pb.config.docRoot, 'plugins', 'pencilblue', 'controllers', 'actions', 'admin', 'site_settings', 'email.js'),
            content_type: 'text/html'
        },
        {
            method: 'get',
            path: "/admin/site_settings/libraries",
            access_level: pb.SecurityService.ACCESS_ADMINISTRATOR,
            auth_required: true,
            inactive_site_access: true,
            controller: path.join(pb.config.docRoot, 'plugins', 'pencilblue', 'controllers', 'admin', 'site_settings', 'libraries.js'),
            content_type: 'text/html'
        },
        {
            method: 'post',
            path: "/actions/admin/site_settings/libraries",
            access_level: pb.SecurityService.ACCESS_ADMINISTRATOR,
            auth_required: true,
            inactive_site_access: true,
            controller: path.join(pb.config.docRoot, 'plugins', 'pencilblue', 'controllers', 'actions', 'admin', 'site_settings', 'libraries.js'),
            content_type: 'text/html'
        },
        {
            method: 'get',
            path: "/api/localization/script",
            handler: "getAsScript",
            auth_required: false,
            inactive_site_access: true,
            controller: path.join(pb.config.docRoot, 'plugins', 'pencilblue', 'controllers', 'api', 'localization_controller.js'),
            content_type: 'text/javascript'
        },
        {
            method: 'get',
            path: "/admin/sites",
            access_level: pb.SecurityService.ACCESS_ADMINISTRATOR,
            auth_required: true,
            inactive_site_access: true,
            controller: path.join(pb.config.docRoot, 'plugins', 'pencilblue', 'controllers', 'admin', 'sites', 'manage_sites.js'),
            content_type: 'text/html'
        },
        {
            method: 'get',
            path: "/admin/sites/new",
            access_level: pb.SecurityService.ACCESS_ADMINISTRATOR,
            auth_required: true,
            inactive_site_access: true,
            controller: path.join(pb.config.docRoot, 'plugins', 'pencilblue', 'controllers', 'admin', 'sites', 'site_form.js'),
            content_type: 'text/html',
            handler: 'new'
        },
        {
            method: 'get',
            path: "/admin/sites/:siteid",
            access_level: pb.SecurityService.ACCESS_ADMINISTRATOR,
            auth_required: true,
            inactive_site_access: true,
            controller: path.join(pb.config.docRoot, 'plugins', 'pencilblue', 'controllers', 'admin', 'sites', 'site_form.js'),
            content_type: 'text/html',
            handler: 'edit'
        },
        {
            method: 'post',
            path: "/actions/admin/sites/new",
            access_level: pb.SecurityService.ACCESS_ADMINISTRATOR,
            auth_required: true,
            inactive_site_access: true,
            request_body: ['application/json'],
            controller: path.join(pb.config.docRoot, 'plugins', 'pencilblue', 'controllers', 'actions', 'admin', 'sites', 'new_site.js')
        },
        {
            method: 'post',
            path: "/actions/admin/sites/edit/:siteid",
            access_level: pb.SecurityService.ACCESS_ADMINISTRATOR,
            auth_required: true,
            inactive_site_access: true,
            request_body: ['application/json'],
            controller: path.join(pb.config.docRoot, 'plugins', 'pencilblue', 'controllers', 'actions', 'admin', 'sites', 'edit_site.js')
        },
        {
            method: 'delete',
            path: "/actions/admin/sites/delete/:siteid",
            content_type: 'application/json',
            access_level: pb.SecurityService.ACCESS_ADMINISTRATOR,
            auth_required: true,
            inactive_site_access: true,
            controller: path.join(pb.config.docRoot, 'plugins', 'pencilblue', 'controllers', 'actions', 'admin', 'sites', 'delete_site.js')
        },
        {
            method: 'post',
            path: "/actions/admin/sites/activate/:id",
            access_level: pb.SecurityService.ACCESS_ADMINISTRATOR,
            auth_required: true,
            inactive_site_access: true,
            controller: path.join(pb.config.docRoot, 'plugins', 'pencilblue', 'controllers', 'actions', 'admin', 'sites', 'activate_site.js')
        },
        {
            method: 'post',
            path: "/actions/admin/sites/deactivate/:id",
            access_level: pb.SecurityService.ACCESS_ADMINISTRATOR,
            auth_required: true,
            inactive_site_access: true,
            controller: path.join(pb.config.docRoot, 'plugins', 'pencilblue', 'controllers', 'actions', 'admin', 'sites', 'deactivate_site.js')
        },

        //**********************API************************

      	{
            method: 'get',
            path: "/admin/elements/wysiwyg",
            access_level: pb.SecurityService.ACCESS_WRITER,
            auth_required: true,
            inactive_site_access: true,
            controller: path.join(pb.config.docRoot, 'plugins', 'pencilblue', 'controllers', 'admin', 'elements', 'wysiwyg.js')
      	},
        {
            handler: 'setLocale',
            path: "/user/locale",
            auth_required: false,
            controller: path.join(pb.config.docRoot, 'plugins', 'pencilblue', 'controllers', 'user', 'locale_view_controller.js')
      	},

        //navigation
        {
            method: 'get',
            path: "/api/content/navigation/map/admin",
            handler: "getAdminMap",
            content_type: 'application/json',
            auth_required: true,
            inactive_site_access: true,
            access_level: pb.SecurityService.ACCESS_WRITER,
            controller: path.join(pb.config.docRoot, 'plugins/pencilblue/controllers/api/content/navigation_map_api_controller.js')
        },
        {
            method: 'get',
            path: "/api/content/navigation/map/adminsubnav",
            handler: "getAdminSubNavMap",
            content_type: 'application/json',
            auth_required: true,
            inactive_site_access: true,
            access_level: pb.SecurityService.ACCESS_WRITER,
            controller: path.join(pb.config.docRoot, 'plugins/pencilblue/controllers/api/content/navigation_map_api_controller.js')
        },

        //articles
        {
            method: 'get',
            path: "/api/content/articles/:id",
            handler: "get",
            content_type: 'application/json',
            auth_required: true,
            inactive_site_access: true,
            access_level: pb.SecurityService.ACCESS_WRITER,
            controller: path.join(pb.config.docRoot, 'plugins/pencilblue/controllers/api/content/article_api_controller.js')
        },
        {
            method: 'get',
            path: "/api/content/articles",
            handler: "getAll",
            content_type: 'application/json',
            auth_required: true,
            inactive_site_access: true,
            access_level: pb.SecurityService.ACCESS_WRITER,
            controller: path.join(pb.config.docRoot, 'plugins/pencilblue/controllers/api/content/article_api_controller.js')
        },
        {
            method: 'delete',
            path: "/api/content/articles/:id",
            handler: "delete",
            content_type: 'application/json',
            auth_required: true,
            access_level: pb.SecurityService.ACCESS_EDITOR,
            controller: path.join(pb.config.docRoot, 'plugins/pencilblue/controllers/api/content/article_api_controller.js')
        },
        {
            method: 'post',
            path: "/api/content/articles",
            handler: "post",
            content_type: 'application/json',
            auth_required: true,
            inactive_site_access: true,
            access_level: pb.SecurityService.ACCESS_WRITER,
            controller: path.join(pb.config.docRoot, 'plugins/pencilblue/controllers/api/content/article_api_controller.js'),
            request_body: ['application/json']
        },
        {
            method: 'put',
            path: "/api/content/articles/:id",
            handler: "put",
            content_type: 'application/json',
            auth_required: true,
            access_level: pb.SecurityService.ACCESS_WRITER,
            controller: path.join(pb.config.docRoot, 'plugins/pencilblue/controllers/api/content/article_api_controller.js'),
            request_body: ['application/json']
        },
        {
            method: 'get',
            path: "/api/content/articles/:articleId/comments",
            handler: "getAllComments",
            content_type: 'application/json',
            auth_required: false,
            controller: path.join(pb.config.docRoot, 'plugins/pencilblue/controllers/api/content/article_api_controller.js')
        },
        {
            method: 'post',
            path: "/api/content/articles/:articleId/comments",
            handler: "addComment",
            content_type: 'application/json',
            auth_required: true,
            controller: path.join(pb.config.docRoot, 'plugins/pencilblue/controllers/api/content/article_api_controller.js'),
            request_body: ['application/json']
        },
        {
            method: 'delete',
            path: "/api/content/articles/:articleId/comments/:id",
            handler: "deleteComment",
            content_type: 'application/json',
            access_level: pb.SecurityService.ACCESS_EDITOR,
            auth_required: true,
            controller: path.join(pb.config.docRoot, 'plugins/pencilblue/controllers/api/content/article_api_controller.js')
        },

        //settings
        {
            method: 'get',
            path: "/api/admin/settings/:id",
            handler: "get",
            content_type: 'application/json',
            auth_required: true,
            access_level: pb.SecurityService.ACCESS_ADMINISTRATOR,
            controller: path.join(pb.config.docRoot, 'plugins/pencilblue/controllers/api/admin/setting_api_controller.js')
        },
        {
            method: 'get',
            path: "/api/admin/settings",
            handler: "getAll",
            content_type: 'application/json',
            auth_required: true,
            access_level: pb.SecurityService.ACCESS_ADMINISTRATOR,
            controller: path.join(pb.config.docRoot, 'plugins/pencilblue/controllers/api/admin/setting_api_controller.js')
        },
        {
            method: 'post',
            path: "/api/admin/settings",
            handler: "post",
            content_type: 'application/json',
            auth_required: true,
            access_level: pb.SecurityService.ACCESS_ADMINISTRATOR,
            controller: path.join(pb.config.docRoot, 'plugins/pencilblue/controllers/api/admin/setting_api_controller.js'),
            request_body: ['application/json']
        },
        {
            method: 'put',
            path: "/api/admin/settings/:id",
            handler: "put",
            content_type: 'application/json',
            auth_required: true,
            access_level: pb.SecurityService.ACCESS_ADMINISTRATOR,
            controller: path.join(pb.config.docRoot, 'plugins/pencilblue/controllers/api/admin/setting_api_controller.js'),
            request_body: ['application/json']
        },
        {
            method: 'delete',
            path: "/api/admin/settings/:id",
            handler: "delete",
            content_type: 'application/json',
            auth_required: true,
            access_level: pb.SecurityService.ACCESS_ADMINISTRATOR,
            controller: path.join(pb.config.docRoot, 'plugins/pencilblue/controllers/api/admin/setting_api_controller.js'),
            request_body: ['application/json']
        },

        //topics
        {
            method: 'get',
            path: "/api/content/topics/:id",
            handler: "get",
            content_type: 'application/json',
            auth_required: true,
            access_level: pb.SecurityService.ACCESS_WRITER,
            controller: path.join(pb.config.docRoot, 'plugins/pencilblue/controllers/api/content/topic_api_controller.js')
        },
        {
            method: 'get',
            path: "/api/content/topics",
            handler: "getAll",
            content_type: 'application/json',
            auth_required: true,
            access_level: pb.SecurityService.ACCESS_WRITER,
            controller: path.join(pb.config.docRoot, 'plugins/pencilblue/controllers/api/content/topic_api_controller.js')
        },
        {
            method: 'delete',
            path: "/api/content/topics/:id",
            handler: "delete",
            content_type: 'application/json',
            auth_required: true,
            access_level: pb.SecurityService.ACCESS_EDITOR,
            controller: path.join(pb.config.docRoot, 'plugins/pencilblue/controllers/api/content/topic_api_controller.js')
        },
        {
            method: 'post',
            path: "/api/content/topics",
            handler: "post",
            content_type: 'application/json',
            auth_required: true,
            inactive_site_access: true,
            access_level: pb.SecurityService.ACCESS_EDITOR,
            controller: path.join(pb.config.docRoot, 'plugins/pencilblue/controllers/api/content/topic_api_controller.js'),
            request_body: ['application/json']
        },
        {
            method: 'put',
            path: "/api/content/topics/:id",
            handler: "put",
            content_type: 'application/json',
            auth_required: true,
            inactive_site_access: true,
            access_level: pb.SecurityService.ACCESS_EDITOR,
            controller: path.join(pb.config.docRoot, 'plugins/pencilblue/controllers/api/content/topic_api_controller.js'),
            request_body: ['application/json']
        },

        //pages
        {
            method: 'get',
            path: "/api/content/pages/:id",
            handler: "get",
            content_type: 'application/json',
            auth_required: true,
            inactive_site_access: true,
            access_level: pb.SecurityService.ACCESS_WRITER,
            controller: path.join(pb.config.docRoot, 'plugins/pencilblue/controllers/api/content/page_api_controller.js')
        },
        {
            method: 'get',
            path: "/api/content/pages",
            handler: "getAll",
            content_type: 'application/json',
            auth_required: true,
            inactive_site_access: true,
            access_level: pb.SecurityService.ACCESS_WRITER,
            controller: path.join(pb.config.docRoot, 'plugins/pencilblue/controllers/api/content/page_api_controller.js')
        },
        {
            method: 'delete',
            path: "/api/content/pages/:id",
            handler: "delete",
            content_type: 'application/json',
            auth_required: true,
            inactive_site_access: true,
            access_level: pb.SecurityService.ACCESS_EDITOR,
            controller: path.join(pb.config.docRoot, 'plugins/pencilblue/controllers/api/content/page_api_controller.js')
        },
        {
            method: 'post',
            path: "/api/content/pages",
            handler: "post",
            content_type: 'application/json',
            auth_required: true,
            inactive_site_access: true,
            access_level: pb.SecurityService.ACCESS_WRITER,
            controller: path.join(pb.config.docRoot, 'plugins/pencilblue/controllers/api/content/page_api_controller.js'),
            request_body: ['application/json']
        },
        {
            method: 'put',
            path: "/api/content/pages/:id",
            handler: "put",
            content_type: 'application/json',
            auth_required: true,
            inactive_site_access: true,
            access_level: pb.SecurityService.ACCESS_WRITER,
            controller: path.join(pb.config.docRoot, 'plugins/pencilblue/controllers/api/content/page_api_controller.js'),
            request_body: ['application/json']
        },

        //media
        {
            method: 'get',
            path: "/api/content/media/:id",
            handler: "get",
            content_type: 'application/json',
            auth_required: true,
            inactive_site_access: true,
            access_level: pb.SecurityService.ACCESS_WRITER,
            controller: path.join(pb.config.docRoot, 'plugins/pencilblue/controllers/api/content/media_api_controller.js')
        },
        {
            method: 'get',
            path: "/api/content/media/:id/download",
            handler: "downloadById",
            auth_required: true,
            inactive_site_access: true,
            access_level: pb.SecurityService.ACCESS_WRITER,
            controller: path.join(pb.config.docRoot, 'plugins/pencilblue/controllers/api/content/media_api_controller.js')
        },
        {
            method: 'get',
            path: "/api/content/media/:id/render",
            handler: "renderById",
            content_type: 'text/html',
            auth_required: true,
            inactive_site_access: true,
            access_level: pb.SecurityService.ACCESS_WRITER,
            controller: path.join(pb.config.docRoot, 'plugins/pencilblue/controllers/api/content/media_api_controller.js')
        },
        {
            method: 'get',
            path: "/api/content/media/render",
            handler: "renderByLocation",
            content_type: 'application/json',
            auth_required: true,
            inactive_site_access: true,
            access_level: pb.SecurityService.ACCESS_WRITER,
            controller: path.join(pb.config.docRoot, 'plugins/pencilblue/controllers/api/content/media_api_controller.js')
        },
        {
            method: 'get',
            path: "/api/content/media",
            handler: "getAll",
            content_type: 'application/json',
            auth_required: true,
            inactive_site_access: true,
            access_level: pb.SecurityService.ACCESS_WRITER,
            controller: path.join(pb.config.docRoot, 'plugins/pencilblue/controllers/api/content/media_api_controller.js')
        },
<<<<<<< HEAD
=======
        {
            method: 'delete',
            path: "/api/content/media/:id",
            handler: "delete",
            content_type: 'application/json',
            auth_required: true,
            inactive_site_access: true,
            access_level: pb.SecurityService.ACCESS_WRITER,
            controller: path.join(pb.config.docRoot, 'plugins/pencilblue/controllers/api/content/media_api_controller.js')
        },
        {
            method: 'post',
            path: "/api/content/media",
            handler: "post",
            content_type: 'application/json',
            auth_required: true,
            inactive_site_access: true,
            access_level: pb.SecurityService.ACCESS_WRITER,
            controller: path.join(pb.config.docRoot, 'plugins/pencilblue/controllers/api/content/media_api_controller.js'),
            request_body: ['multipart/form-data']
        },
        {
            method: 'put',
            path: "/api/content/media/:id",
            handler: "put",
            content_type: 'application/json',
            auth_required: true,
            inactive_site_access: true,
            access_level: pb.SecurityService.ACCESS_WRITER,
            controller: path.join(pb.config.docRoot, 'plugins/pencilblue/controllers/api/content/media_api_controller.js'),
            request_body: ['multipart/form-data']
        },
>>>>>>> 0ac1e87f

        //users
        {
            method: 'get',
            path: "/api/users/me",
            handler: "me",
            content_type: 'application/json',
            auth_required: true,
            inactive_site_access: true,
            controller: path.join(pb.config.docRoot, 'plugins/pencilblue/controllers/api/user_api_controller.js')
        },
        {
            method: 'get',
            path: "/api/users",
            handler: "getAll",
            content_type: 'application/json',
            auth_required: true,
            inactive_site_access: true,
            access_level: pb.SecurityService.ACCESS_WRITER,
            controller: path.join(pb.config.docRoot, 'plugins/pencilblue/controllers/api/user_api_controller.js')
        },
        {
            method: 'get',
            path: "/api/users/:id",
            handler: "get",
            content_type: 'application/json',
            auth_required: true,
            inactive_site_access: true,
            access_level: pb.SecurityService.ACCESS_WRITER,
            controller: path.join(pb.config.docRoot, 'plugins/pencilblue/controllers/api/user_api_controller.js')
        },
        {
            method: 'delete',
            path: "/api/users/:id",
            handler: "delete",
            content_type: 'application/json',
            auth_required: true,
            inactive_site_access: true,
            access_level: pb.SecurityService.ACCESS_ADMINISTRATOR,
            controller: path.join(pb.config.docRoot, 'plugins/pencilblue/controllers/api/user_api_controller.js')
        },

        //comments
        {
            method: 'get',
            path: "/api/content/comments",
            handler: "getAll",
            content_type: 'application/json',
            auth_required: true,
            inactive_site_access: true,
            access_level: pb.SecurityService.ACCESS_WRITER,
            controller: path.join(pb.config.docRoot, 'plugins/pencilblue/controllers/api/content/comment_api_controller.js')
        },
        {
            method: 'get',
            path: "/api/content/comments/:id",
            handler: "get",
            content_type: 'application/json',
            auth_required: true,
            inactive_site_access: true,
            access_level: pb.SecurityService.ACCESS_WRITER,
            controller: path.join(pb.config.docRoot, 'plugins/pencilblue/controllers/api/content/comment_api_controller.js')
        },
        {
            method: 'delete',
            path: "/api/content/comments/:id",
            handler: "delete",
            content_type: 'application/json',
            auth_required: true,
            inactive_site_access: true,
            access_level: pb.SecurityService.ACCESS_EDITOR,
            controller: path.join(pb.config.docRoot, 'plugins/pencilblue/controllers/api/content/comment_api_controller.js')
        },

        // NEW ADMIN

        {
            method: 'get',
            path: "/admin-new/elements/wysiwyg",
            access_level: pb.SecurityService.ACCESS_WRITER,
            auth_required: true,
            inactive_site_access: true,
            controller: path.join(pb.config.docRoot, 'plugins/pencilblue/controllers/admin-new/elements/wysiwyg.js'),
      	},
        {
            method: 'get',
            path: "/admin-new",
            access_level: pb.SecurityService.ACCESS_WRITER,
            auth_required: true,
            inactive_site_access: true,
            controller: path.join(pb.config.docRoot, 'plugins/pencilblue/controllers/admin-new/index.js'),
            content_type: 'text/html'
        },
        {
            method: 'get',
            path: "/admin-new/content/topics",
            access_level: pb.SecurityService.ACCESS_EDITOR,
            auth_required: true,
            inactive_site_access: true,
            controller: path.join(pb.config.docRoot, 'plugins/pencilblue/controllers/admin-new/content/topics/index.js'),
            content_type: 'text/html'
        },
        {
            method: 'get',
            path: "/admin-new/content/topics/new",
            access_level: pb.SecurityService.ACCESS_EDITOR,
            auth_required: true,
            inactive_site_access: true,
            controller: path.join(pb.config.docRoot, 'plugins/pencilblue/controllers/admin-new/content/topics/form.js'),
            content_type: 'text/html'
        },
        {
            method: 'get',
            path: "/admin-new/content/topics/:id",
            access_level: pb.SecurityService.ACCESS_EDITOR,
            auth_required: true,
            inactive_site_access: true,
            controller: path.join(pb.config.docRoot, 'plugins/pencilblue/controllers/admin-new/content/topics/form.js'),
            content_type: 'text/html'
        },
        {
            method: 'get',
            path: "/admin-new/content/articles",
            access_level: pb.SecurityService.ACCESS_WRITER,
            auth_required: true,
            inactive_site_access: true,
            controller: path.join(pb.config.docRoot, 'plugins/pencilblue/controllers/admin-new/content/articles/index.js'),
            content_type: 'text/html'
        },
        {
            method: 'get',
            path: "/admin-new/content/articles/new",
            access_level: pb.SecurityService.ACCESS_WRITER,
            auth_required: true,
            inactive_site_access: true,
            controller: path.join(pb.config.docRoot, 'plugins/pencilblue/controllers/admin-new/content/articles/form.js'),
            content_type: 'text/html'
        },
        {
            method: 'get',
            path: "/admin-new/content/articles/:id",
            access_level: pb.SecurityService.ACCESS_WRITER,
            auth_required: true,
            inactive_site_access: true,
            controller: path.join(pb.config.docRoot, 'plugins/pencilblue/controllers/admin-new/content/articles/form.js'),
            content_type: 'text/html'
        },
        {
            method: 'get',
            path: "/admin-new/content/media",
            access_level: pb.SecurityService.ACCESS_WRITER,
            auth_required: true,
            inactive_site_access: true,
            controller: path.join(pb.config.docRoot, 'plugins/pencilblue/controllers/admin-new/content/media/index.js'),
            content_type: 'text/html'
        },
        {
            method: 'get',
            path: "/admin-new/content/media/new",
            access_level: pb.SecurityService.ACCESS_WRITER,
            auth_required: true,
            inactive_site_access: true,
            controller: path.join(pb.config.docRoot, 'plugins/pencilblue/controllers/admin-new/content/media/form.js'),
            content_type: 'text/html'
        },
        {
            method: 'get',
            path: "/admin-new/content/media/:id",
            access_level: pb.SecurityService.ACCESS_WRITER,
            auth_required: true,
            inactive_site_access: true,
            controller: path.join(pb.config.docRoot, 'plugins/pencilblue/controllers/admin-new/content/media/form.js'),
            content_type: 'text/html'
        }
    ];
};<|MERGE_RESOLUTION|>--- conflicted
+++ resolved
@@ -1503,8 +1503,6 @@
             access_level: pb.SecurityService.ACCESS_WRITER,
             controller: path.join(pb.config.docRoot, 'plugins/pencilblue/controllers/api/content/media_api_controller.js')
         },
-<<<<<<< HEAD
-=======
         {
             method: 'delete',
             path: "/api/content/media/:id",
@@ -1537,7 +1535,6 @@
             controller: path.join(pb.config.docRoot, 'plugins/pencilblue/controllers/api/content/media_api_controller.js'),
             request_body: ['multipart/form-data']
         },
->>>>>>> 0ac1e87f
 
         //users
         {

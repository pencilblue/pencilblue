/*
    Copyright (C) 2015  PencilBlue, LLC

    This program is free software: you can redistribute it and/or modify
    it under the terms of the GNU General Public License as published by
    the Free Software Foundation, either version 3 of the License, or
    (at your option) any later version.

    This program is distributed in the hope that it will be useful,
    but WITHOUT ANY WARRANTY; without even the implied warranty of
    MERCHANTABILITY or FITNESS FOR A PARTICULAR PURPOSE.  See the
    GNU General Public License for more details.

    You should have received a copy of the GNU General Public License
    along with this program.  If not, see <http://www.gnu.org/licenses/>.
*/

//dependencies
var path = require('path');
var multiSiteAdminRoutes = require('./multisite_admin_routes');

//exports
module.exports = function Routes(pb){
    var routes = [
        {
            method: 'get',
            path: '/media/*',
            auth_required: false,
            controller: path.join(pb.config.docRoot, 'plugins', 'pencilblue', 'controllers', 'media_content_controller.js')
        },
        {
            method: 'get',
            path: "/public/:plugin/*",
            access_level: 0,
            auth_required: false,
            setup_required: false,
            controller: path.join(pb.config.docRoot, 'plugins', 'pencilblue', 'controllers', 'public.js'),
            content_type: 'text/html'
        },
        {
            method: 'get',
            path: "/setup",
            access_level: 0,
            auth_required: false,
            setup_required: false,
            controller: path.join(pb.config.docRoot, 'plugins', 'pencilblue', 'controllers', 'setup.js'),
            content_type: 'text/html'
        },
        {
            method: 'post',
            path: "/actions/setup",
            access_level: 0,
            auth_required: false,
            setup_required: false,
            controller: path.join(pb.config.docRoot, 'plugins', 'pencilblue', 'controllers', 'actions', 'setup.js'),
            content_type: 'text/html'
        },
        {
            method: 'get',
            path: "/admin/login",
            access_level: 0,
            auth_required: false,
            controller: path.join(pb.config.docRoot, 'plugins', 'pencilblue', 'controllers', 'admin', 'login.js'),
            content_type: 'text/html'
        },
        {
            method: 'post',
            path: "/actions/login",
            access_level: 0,
            auth_required: false,
            controller: path.join(pb.config.docRoot, 'plugins', 'pencilblue', 'controllers', 'actions', 'login.js'),
            content_type: 'text/html'
        },
        {
            method: 'post',
            path: "/actions/forgot_password",
            access_level: 0,
            auth_required: false,
            controller: path.join(pb.config.docRoot, 'plugins', 'pencilblue', 'controllers', 'actions', 'forgot_password.js'),
            content_type: 'text/html'
        },
        {
            method: 'get',
            path: "/actions/user/reset_password",
            access_level: 0,
            auth_required: false,
            controller: path.join(pb.config.docRoot, 'plugins', 'pencilblue', 'controllers', 'actions', 'user', 'reset_password.js'),
            content_type: 'text/html'
        },
        {
            method: 'get',
            path: "/admin",
            access_level: pb.SecurityService.ACCESS_WRITER,
            auth_required: true,
            controller: path.join(pb.config.docRoot, 'plugins', 'pencilblue', 'controllers', 'admin', 'index.js'),
            content_type: 'text/html'
        },
        {
            path: "/actions/logout",
            access_level: 0,
            auth_required: true,
            controller: path.join(pb.config.docRoot, 'plugins', 'pencilblue', 'controllers', 'actions', 'logout.js'),
            content_type: 'text/html'
        },
        {
            method: 'get',
            path: "/",
            access_level: 0,
            auth_required: false,
            controller: path.join(pb.config.docRoot, 'plugins', 'pencilblue', 'controllers', 'index.js'),
            content_type: 'text/html'
        },
        {
            method: 'get',
            path: "/preview/:type/:id",
            access_level: pb.SecurityService.ACCESS_WRITER,
            auth_required: true,
            controller: path.join(pb.config.docRoot, 'plugins', 'pencilblue', 'controllers', 'preview.js'),
            content_type: 'text/html'
        },
        {
            method: 'post',
            path: "/actions/user/manage_account/change_password",
            auth_required: true,
            controller: path.join(pb.config.docRoot, 'plugins', 'pencilblue', 'controllers', 'actions', 'user', 'manage_account', 'change_password.js'),
        },
        {
            method: 'post',
            path: "/actions/user/manage_account/profile",
            auth_required: true,
            controller: path.join(pb.config.docRoot, 'plugins', 'pencilblue', 'controllers', 'actions', 'user', 'manage_account', 'profile.js'),
            content_type: 'text/html'
        },
        {
            method: 'post',
            path: "/actions/user/resend_verification",
            auth_required: false,
            controller: path.join(pb.config.docRoot, 'plugins', 'pencilblue', 'controllers', 'actions', 'user', 'resend_verification.js'),
        },
        {
            method: 'post',
            path: "/actions/user/sign_up",
            auth_required: false,
            controller: path.join(pb.config.docRoot, 'plugins', 'pencilblue', 'controllers', 'actions', 'user', 'sign_up.js'),
        },
        {
            method: 'get',
            path: "/actions/user/verify_email",
            auth_required: false,
            controller: path.join(pb.config.docRoot, 'plugins', 'pencilblue', 'controllers', 'actions', 'user', 'verify_email.js'),
        },
        {
            method: 'get',
            path: "/sitemap",
            auth_required: false,
            controller: path.join(pb.config.docRoot, 'plugins', 'pencilblue', 'controllers', 'sitemap.js'),
            content_type: 'application/xml'
        },
        {
            method: 'get',
            path: "/robots.txt",
            auth_required: false,
            controller: path.join(pb.config.docRoot, 'plugins', 'pencilblue', 'controllers', 'robots.js'),
            content_type: 'text/plain'
        },
        {
            method: 'get',
            path: "/user/sign_up",
            auth_required: false,
            controller: path.join(pb.config.docRoot, 'plugins', 'pencilblue', 'controllers', 'user', 'sign_up.js'),
        },
        {
            method: 'get',
            path: "/api/user/get_username_available",
            auth_required: false,
            controller: path.join(pb.config.docRoot, 'plugins', 'pencilblue', 'controllers', 'api', 'user', 'get_username_available.js'),
            content_type: 'application/json'
        },
        {
            method: 'get',
            handler: 'login',
            path: "/user/login",
            auth_required: false,
            controller: path.join(pb.config.docRoot, 'plugins', 'pencilblue', 'controllers', 'user', 'login.js'),
        },
        {
            method: 'get',
            path: "/feed",
            auth_required: false,
            controller: path.join(pb.config.docRoot, 'plugins', 'pencilblue', 'controllers', 'feed.js'),
            content_type: 'application/rss+xml'
        },
        {
            method: 'get',
            path: "/section/:customUrl",
            auth_required: false,
            controller: path.join(pb.config.docRoot, 'plugins', 'pencilblue', 'controllers', 'section.js'),
            content_type: 'text/html'
        },
        {
            method: 'get',
            path: "/article/:customUrl",
            auth_required: false,
            controller: path.join(pb.config.docRoot, 'plugins', 'pencilblue', 'controllers', 'article.js'),
            content_type: 'text/html'
        },
        {
            method: 'get',
            path: "/page/:customUrl",
            auth_required: false,
            controller: path.join(pb.config.docRoot, 'plugins', 'pencilblue', 'controllers', 'page.js'),
            content_type: 'text/html'
        },
        {
            method: 'post',
            path: "/api/comments/new_comment",
            auth_required: true,
            controller: path.join(pb.config.docRoot, 'plugins', 'pencilblue', 'controllers', 'api', 'comments', 'new_comment.js'),
            content_type: 'text/html'
        },
        {
            method: 'get',
            path: "/user/change_password",
            auth_required: true,
            controller: path.join(pb.config.docRoot, 'plugins', 'pencilblue', 'controllers', 'user', 'change_password.js'),
            content_type: 'text/html'
        },
        {
            method: 'get',
            path: "/user/manage_account",
            auth_required: true,
            controller: path.join(pb.config.docRoot, 'plugins', 'pencilblue', 'controllers', 'user', 'manage_account.js'),
            content_type: 'text/html'
        },
        {
            method: 'get',
            path: "/user/resend_verification",
            auth_required: false,
            controller: path.join(pb.config.docRoot, 'plugins', 'pencilblue', 'controllers', 'user', 'resend_verification.js'),
            content_type: 'text/html'
        },
        {
            method: 'get',
            path: "/user/verification_sent",
            auth_required: false,
            controller: path.join(pb.config.docRoot, 'plugins', 'pencilblue', 'controllers', 'user', 'verification_sent.js'),
            content_type: 'text/html'
        },

        {
            method: 'get',
            path: "/admin/users/permissions",
            auth_required: true,
            access_level: pb.SecurityService.ACCESS_ADMINISTRATOR,
            controller: path.join(pb.config.docRoot, 'plugins', 'pencilblue', 'controllers', 'admin', 'users', 'permissions.js'),
            content_type: 'text/html'
        },
        {
            path: "/api/content/get_articles",
            auth_required: false,
            controller: path.join(pb.config.docRoot, 'plugins', 'pencilblue', 'controllers', 'api', 'content', 'get_articles.js'),
            content_type: 'application/json'
        },
        {
            path: "/api/content/get_media_embed",
            auth_required: false,
            controller: path.join(pb.config.docRoot, 'plugins', 'pencilblue', 'controllers', 'api', 'content', 'get_media_embed.js'),
            content_type: 'application/json'
        },
        {
            method: 'get',
            path: "/api/url/:action",
            auth_required: true,
            access_level: pb.SecurityService.ACCESS_WRITER,
            controller: path.join(pb.config.docRoot, 'plugins', 'pencilblue', 'controllers', 'api', 'admin', 'url_api.js'),
            content_type: 'application/json'
        },
        {
            method: 'get',
            path: "/api/content/search",
            auth_required: true,
            access_level: pb.SecurityService.ACCESS_WRITER,
            controller: path.join(pb.config.docRoot, 'plugins', 'pencilblue', 'controllers', 'api', 'content', 'search.js'),
            content_type: 'application/json'
        },
        {
            method: 'post',
            path: "/api/cluster/:action",
            auth_required: true,
            access_level: pb.SecurityService.ACCESS_ADMINISTRATOR,
            controller: path.join(pb.config.docRoot, 'plugins', 'pencilblue', 'controllers', 'api', 'admin', 'system', 'cluster_api.js'),
            content_type: 'application/json'
        },
        {
            method: 'post',
            path: "/api/jobs/:action/:id",
            auth_required: true,
            access_level: pb.SecurityService.ACCESS_ADMINISTRATOR,
            controller: path.join(pb.config.docRoot, 'plugins', 'pencilblue', 'controllers', 'api', 'jobs', 'job_api_controller.js'),
            content_type: 'application/json'
        },
        {
            method: 'post',
            path: "/api/admin/site_settings/email/send_test",
            auth_required: true,
            access_level: pb.SecurityService.ACCESS_ADMINISTRATOR,
            controller: path.join(pb.config.docRoot, 'plugins', 'pencilblue', 'controllers', 'api', 'admin', 'site_settings', 'email', 'send_test.js'),
            content_type: 'application/json'
        },



        // NAVIGATION
        {
            method: 'get',
            path: "/admin/content/navigation",
            access_level: pb.SecurityService.ACCESS_EDITOR,
            auth_required: true,
            controller: path.join(pb.config.docRoot, 'plugins', 'pencilblue', 'controllers', 'admin', 'content', 'navigation', 'nav_map.js'),
            content_type: 'text/html'
        },
        {
            method: 'get',
            path: "/admin/content/navigation/new",
            access_level: pb.SecurityService.ACCESS_EDITOR,
            auth_required: true,
            controller: path.join(pb.config.docRoot, 'plugins', 'pencilblue', 'controllers', 'admin', 'content', 'navigation', 'nav_item_form.js'),
            content_type: 'text/html'
        },
        {
            method: 'get',
            path: "/admin/content/navigation/:id",
            access_level: pb.SecurityService.ACCESS_EDITOR,
            auth_required: true,
            controller: path.join(pb.config.docRoot, 'plugins', 'pencilblue', 'controllers', 'admin', 'content', 'navigation', 'nav_item_form.js'),
            content_type: 'text/html'
        },
        {
            method: 'post',
            path: "/actions/admin/content/navigation/map",
            access_level: pb.SecurityService.ACCESS_EDITOR,
            auth_required: true,
            controller: path.join(pb.config.docRoot, 'plugins', 'pencilblue', 'controllers', 'actions', 'admin', 'content', 'navigation', 'nav_map.js'),
            content_type: 'text/html'
        },
        {
            method: 'post',
            path: "/actions/admin/content/navigation",
            access_level: pb.SecurityService.ACCESS_EDITOR,
            auth_required: true,
            controller: path.join(pb.config.docRoot, 'plugins', 'pencilblue', 'controllers', 'actions', 'admin', 'content', 'navigation', 'new_nav_item.js'),
            content_type: 'text/html'
        },
        {
            method: 'post',
            path: "/actions/admin/content/navigation/:id",
            access_level: pb.SecurityService.ACCESS_EDITOR,
            auth_required: true,
            controller: path.join(pb.config.docRoot, 'plugins', 'pencilblue', 'controllers', 'actions', 'admin', 'content', 'navigation', 'edit_nav_item.js'),
            content_type: 'text/html'
        },
        {
            method: 'delete',
            path: "/actions/admin/content/navigation/:id",
            access_level: pb.SecurityService.ACCESS_EDITOR,
            auth_required: true,
            controller: path.join(pb.config.docRoot, 'plugins', 'pencilblue', 'controllers', 'actions', 'admin', 'content', 'navigation', 'delete_nav_item.js'),
            content_type: 'text/html'
        },

        // TOPICS
        {
            method: 'get',
            path: "/admin/content/topics",
            access_level: pb.SecurityService.ACCESS_EDITOR,
            auth_required: true,
            controller: path.join(pb.config.docRoot, 'plugins', 'pencilblue', 'controllers', 'admin', 'content', 'topics', 'manage_topics.js'),
            content_type: 'text/html'
        },
        {
            method: 'get',
            path: "/admin/content/topics/new",
            access_level: pb.SecurityService.ACCESS_EDITOR,
            auth_required: true,
            controller: path.join(pb.config.docRoot, 'plugins', 'pencilblue', 'controllers', 'admin', 'content', 'topics', 'topic_form.js'),
            content_type: 'text/html'
        },
        {
            method: 'get',
            path: "/admin/content/topics/import",
            access_level: pb.SecurityService.ACCESS_EDITOR,
            auth_required: true,
            controller: path.join(pb.config.docRoot, 'plugins', 'pencilblue', 'controllers', 'admin', 'content', 'topics', 'import_topics.js'),
            content_type: 'text/html'
        },
        {
            method: 'get',
            path: "/admin/content/topics/:id",
            access_level: pb.SecurityService.ACCESS_EDITOR,
            auth_required: true,
            controller: path.join(pb.config.docRoot, 'plugins', 'pencilblue', 'controllers', 'admin', 'content', 'topics', 'topic_form.js'),
            content_type: 'text/html'
        },
        {
            method: 'post',
            path: "/actions/admin/content/topics",
            access_level: pb.SecurityService.ACCESS_EDITOR,
            auth_required: true,
            controller: path.join(pb.config.docRoot, 'plugins', 'pencilblue', 'controllers', 'actions', 'admin', 'content', 'topics', 'new_topic.js'),
            content_type: 'text/html'
        },
        {
            method: 'post',
            path: "/actions/admin/content/topics/import",
            access_level: pb.SecurityService.ACCESS_EDITOR,
            auth_required: true,
            controller: path.join(pb.config.docRoot, 'plugins', 'pencilblue', 'controllers', 'actions', 'admin', 'content', 'topics', 'import_topics.js'),
            content_type: 'text/html'
        },
        {
            method: 'post',
            path: "/actions/admin/content/topics/:id",
            access_level: pb.SecurityService.ACCESS_EDITOR,
            auth_required: true,
            controller: path.join(pb.config.docRoot, 'plugins', 'pencilblue', 'controllers', 'actions', 'admin', 'content', 'topics', 'edit_topic.js'),
            content_type: 'text/html'
        },
        {
            method: 'delete',
            path: "/actions/admin/content/topics/:id",
            access_level: pb.SecurityService.ACCESS_EDITOR,
            auth_required: true,
            controller: path.join(pb.config.docRoot, 'plugins', 'pencilblue', 'controllers', 'actions', 'admin', 'content', 'topics', 'delete_topic.js'),
            content_type: 'text/html'
        },

        // ARTICLES
        {
            method: 'get',
            path: "/admin/content/articles",
            access_level: pb.SecurityService.ACCESS_WRITER,
            auth_required: true,
            controller: path.join(pb.config.docRoot, 'plugins', 'pencilblue', 'controllers', 'admin', 'content', 'articles', 'manage_articles.js'),
            content_type: 'text/html'
        },
        {
            method: 'get',
            path: "/admin/content/articles/new",
            access_level: pb.SecurityService.ACCESS_WRITER,
            auth_required: true,
            controller: path.join(pb.config.docRoot, 'plugins', 'pencilblue', 'controllers', 'admin', 'content', 'articles', 'article_form.js'),
            content_type: 'text/html'
        },
        {
            method: 'get',
            path: "/admin/content/articles/:id",
            access_level: pb.SecurityService.ACCESS_WRITER,
            auth_required: true,
            controller: path.join(pb.config.docRoot, 'plugins', 'pencilblue', 'controllers', 'admin', 'content', 'articles', 'article_form.js'),
            content_type: 'text/html'
        },
        {
            method: 'post',
            path: "/actions/admin/content/articles",
            access_level: pb.SecurityService.ACCESS_WRITER,
            auth_required: true,
            controller: path.join(pb.config.docRoot, 'plugins', 'pencilblue', 'controllers', 'actions', 'admin', 'content', 'articles', 'new_article.js'),
            content_type: 'text/html'
        },
        {
            method: 'post',
            path: "/actions/admin/content/articles/:id",
            access_level: pb.SecurityService.ACCESS_WRITER,
            auth_required: true,
            controller: path.join(pb.config.docRoot, 'plugins', 'pencilblue', 'controllers', 'actions', 'admin', 'content', 'articles', 'edit_article.js'),
            content_type: 'text/html'
        },
        {
            method: 'delete',
            path: "/actions/admin/content/articles/:id",
            access_level: pb.SecurityService.ACCESS_EDITOR,
            auth_required: true,
            controller: path.join(pb.config.docRoot, 'plugins', 'pencilblue', 'controllers', 'actions', 'admin', 'content', 'articles', 'delete_article.js'),
        },

        // PAGES
        {
            method: 'get',
            path: "/admin/content/pages",
            access_level: pb.SecurityService.ACCESS_EDITOR,
            auth_required: true,
            controller: path.join(pb.config.docRoot, 'plugins', 'pencilblue', 'controllers', 'admin', 'content', 'pages', 'manage_pages.js'),
            content_type: 'text/html'
        },
        {
            method: 'get',
            path: "/admin/content/pages/new",
            access_level: pb.SecurityService.ACCESS_EDITOR,
            auth_required: true,
            controller: path.join(pb.config.docRoot, 'plugins', 'pencilblue', 'controllers', 'admin', 'content', 'pages', 'page_form.js'),
            content_type: 'text/html'
        },
        {
            method: 'get',
            path: "/admin/content/pages/:id",
            access_level: pb.SecurityService.ACCESS_EDITOR,
            auth_required: true,
            controller: path.join(pb.config.docRoot, 'plugins', 'pencilblue', 'controllers', 'admin', 'content', 'pages', 'page_form.js'),
            content_type: 'text/html'
        },
        {
            method: 'post',
            path: "/actions/admin/content/pages",
            access_level: pb.SecurityService.ACCESS_EDITOR,
            auth_required: true,
            controller: path.join(pb.config.docRoot, 'plugins', 'pencilblue', 'controllers', 'actions', 'admin', 'content', 'pages', 'new_page.js'),
            content_type: 'text/html'
        },
        {
            method: 'post',
            path: "/actions/admin/content/pages/:id",
            access_level: pb.SecurityService.ACCESS_EDITOR,
            auth_required: true,
            controller: path.join(pb.config.docRoot, 'plugins', 'pencilblue', 'controllers', 'actions', 'admin', 'content', 'pages', 'edit_page.js'),
            content_type: 'text/html'
        },
        {
            method: 'delete',
            path: "/actions/admin/content/pages/:id",
            access_level: pb.SecurityService.ACCESS_EDITOR,
            auth_required: true,
            controller: path.join(pb.config.docRoot, 'plugins', 'pencilblue', 'controllers', 'actions', 'admin', 'content', 'pages', 'delete_page.js'),
            content_type: 'text/html'
        },

        // MEDIA
        {
            method: 'get',
            path: "/admin/content/media",
            access_level: pb.SecurityService.ACCESS_WRITER,
            auth_required: true,
            controller: path.join(pb.config.docRoot, 'plugins', 'pencilblue', 'controllers', 'admin', 'content', 'media', 'manage_media.js'),
            content_type: 'text/html'
        },
        {
            method: 'get',
            path: "/admin/content/media/new",
            access_level: pb.SecurityService.ACCESS_WRITER,
            auth_required: true,
            controller: path.join(pb.config.docRoot, 'plugins', 'pencilblue', 'controllers', 'admin', 'content', 'media', 'media_form.js'),
            content_type: 'text/html'
        },
        {
            method: 'get',
            path: "/admin/content/media/:id",
            access_level: pb.SecurityService.ACCESS_WRITER,
            auth_required: true,
            controller: path.join(pb.config.docRoot, 'plugins', 'pencilblue', 'controllers', 'admin', 'content', 'media', 'media_form.js'),
            content_type: 'text/html'
        },
        {
            method: 'post',
            path: "/actions/admin/content/media",
            access_level: pb.SecurityService.ACCESS_WRITER,
            auth_required: true,
            controller: path.join(pb.config.docRoot, 'plugins', 'pencilblue', 'controllers', 'actions', 'admin', 'content', 'media', 'new_media.js'),
            content_type: 'text/html'
        },
        {
            method: 'post',
            path: "/actions/admin/content/media/:id",
            access_level: pb.SecurityService.ACCESS_WRITER,
            auth_required: true,
            controller: path.join(pb.config.docRoot, 'plugins', 'pencilblue', 'controllers', 'actions', 'admin', 'content', 'media', 'edit_media.js'),
            content_type: 'text/html'
        },
        {
            method: 'delete',
            path: "/actions/admin/content/media/:id",
            access_level: pb.SecurityService.ACCESS_WRITER,
            auth_required: true,
            controller: path.join(pb.config.docRoot, 'plugins', 'pencilblue', 'controllers', 'actions', 'admin', 'content', 'media', 'delete_media.js'),
            content_type: 'text/html'
        },
        {
            method: 'post',
            path: "/api/admin/content/media/upload_media",
            access_level: pb.SecurityService.ACCESS_WRITER,
            auth_required: true,
            controller: path.join(pb.config.docRoot, 'plugins', 'pencilblue', 'controllers', 'api', 'admin', 'content', 'media', 'upload_media.js'),
            content_type: 'text/html'
        },
        {
            method: 'get',
            path: "/api/admin/content/media/get_link",
            access_level: pb.SecurityService.ACCESS_WRITER,
            auth_required: true,
            controller: path.join(pb.config.docRoot, 'plugins', 'pencilblue', 'controllers', 'api', 'admin', 'content', 'media', 'get_link.js'),
            content_type: 'application/json'
        },
        {
            method: 'get',
            path: "/api/admin/content/media/get_preview",
            access_level: pb.SecurityService.ACCESS_WRITER,
            auth_required: true,
            controller: path.join(pb.config.docRoot, 'plugins', 'pencilblue', 'controllers', 'api', 'admin', 'content', 'media', 'get_preview.js'),
            content_type: 'application/json'
        },

        // COMMENTS
        {
            method: 'get',
            path: "/admin/content/comments",
            auth_required: true,
            access_level: pb.SecurityService.ACCESS_EDITOR,
            controller: path.join(pb.config.docRoot, 'plugins', 'pencilblue', 'controllers', 'admin', 'content', 'comments', 'manage_comments.js'),
            content_type: 'text/html'
        },
        {
            method: 'delete',
            path: "/actions/admin/content/comments/:id",
            access_level: pb.SecurityService.ACCESS_EDITOR,
            auth_required: true,
            controller: path.join(pb.config.docRoot, 'plugins', 'pencilblue', 'controllers', 'actions', 'admin', 'content', 'comments', 'delete_comment.js'),
            content_type: 'text/html'
        },

        // CUSTOM OBJECT TYPES
        {
            method: 'get',
            path: "/admin/content/objects/types",
            access_level: pb.SecurityService.ACCESS_EDITOR,
            auth_required: true,
            controller: path.join(pb.config.docRoot, 'plugins', 'pencilblue', 'controllers', 'admin', 'content', 'objects', 'types', 'manage_types.js'),
            content_type: 'text/html'
        },
        {
            method: 'get',
            path: "/admin/content/objects/types/new",
            access_level: pb.SecurityService.ACCESS_EDITOR,
            auth_required: true,
            controller: path.join(pb.config.docRoot, 'plugins', 'pencilblue', 'controllers', 'admin', 'content', 'objects', 'types', 'type_form.js'),
            content_type: 'text/html'
        },
        {
            method: 'get',
            path: "/admin/content/objects/types/:id",
            access_level: pb.SecurityService.ACCESS_EDITOR,
            auth_required: true,
            controller: path.join(pb.config.docRoot, 'plugins', 'pencilblue', 'controllers', 'admin', 'content', 'objects', 'types', 'type_form.js'),
            content_type: 'text/html'
        },
        {
            method: 'get',
            path: "/api/admin/content/objects/types/available",
            access_level: pb.SecurityService.ACCESS_EDITOR,
            auth_required: true,
            controller: path.join(pb.config.docRoot, 'plugins', 'pencilblue', 'controllers', 'api', 'admin', 'content', 'objects', 'types', 'available.js'),
            content_type: 'text/html'
        },
        {
            method: 'post',
            path: "/actions/admin/content/objects/types",
            access_level: pb.SecurityService.ACCESS_EDITOR,
            controller: path.join(pb.config.docRoot, 'plugins', 'pencilblue', 'controllers', 'actions', 'admin', 'content', 'objects', 'types', 'new_type.js'),
            content_type: 'text/html',
            request_body: ['application/json']
        },
        {
            method: 'post',
            path: "/actions/admin/content/objects/types/:id",
            access_level: pb.SecurityService.ACCESS_EDITOR,
            auth_required: true,
            controller: path.join(pb.config.docRoot, 'plugins', 'pencilblue', 'controllers', 'actions', 'admin', 'content', 'objects', 'types', 'edit_type.js'),
            content_type: 'text/html',
            request_body: ['application/json']
        },
        {
            method: 'delete',
            path: "/actions/admin/content/objects/types/:id",
            access_level: pb.SecurityService.ACCESS_EDITOR,
            auth_required: true,
            controller: path.join(pb.config.docRoot, 'plugins', 'pencilblue', 'controllers', 'actions', 'admin', 'content', 'objects', 'types', 'delete_type.js'),
            content_type: 'text/html'
        },

        // CUSTOM OBJECTS
        {
            path: "/admin/content/objects/:type_id",
            access_level: pb.SecurityService.ACCESS_EDITOR,
            auth_required: true,
            controller: path.join(pb.config.docRoot, 'plugins', 'pencilblue', 'controllers', 'admin', 'content', 'objects', 'manage_objects.js'),
            content_type: 'text/html'
        },
        {
            path: "/admin/content/objects/:type_id/sort",
            access_level: pb.SecurityService.ACCESS_EDITOR,
            auth_required: true,
            controller: path.join(pb.config.docRoot, 'plugins', 'pencilblue', 'controllers', 'admin', 'content', 'objects', 'sort_objects.js'),
            content_type: 'text/html'
        },
        {
            method: 'get',
            path: "/admin/content/objects/:type_id/new",
            access_level: pb.SecurityService.ACCESS_EDITOR,
            auth_required: true,
            controller: path.join(pb.config.docRoot, 'plugins', 'pencilblue', 'controllers', 'admin', 'content', 'objects', 'object_form.js'),
            content_type: 'text/html'
        },
        {
            method: 'get',
            path: "/admin/content/objects/:type_id/:id",
            access_level: pb.SecurityService.ACCESS_EDITOR,
            auth_required: true,
            controller: path.join(pb.config.docRoot, 'plugins', 'pencilblue', 'controllers', 'admin', 'content', 'objects', 'object_form.js'),
            content_type: 'text/html'
        },
        {
            method: 'post',
            path: "/actions/admin/content/objects/:type_id/sort",
            access_level: pb.SecurityService.ACCESS_EDITOR,
            auth_required: true,
            controller: path.join(pb.config.docRoot, 'plugins', 'pencilblue', 'controllers', 'actions', 'admin', 'content', 'objects', 'sort_objects.js'),
            content_type: 'text/html',
            request_body: ['application/json']
        },
        {
            method: 'post',
            path: "/actions/admin/content/objects/:type_id",
            access_level: pb.SecurityService.ACCESS_EDITOR,
            auth_required: true,
            controller: path.join(pb.config.docRoot, 'plugins', 'pencilblue', 'controllers', 'actions', 'admin', 'content', 'objects', 'new_object.js'),
            content_type: 'text/html',
            request_body: ['application/json']
        },
        {
            method: 'post',
            path: "/actions/admin/content/objects/:type_id/:id",
            access_level: pb.SecurityService.ACCESS_EDITOR,
            auth_required: true,
            controller: path.join(pb.config.docRoot, 'plugins', 'pencilblue', 'controllers', 'actions', 'admin', 'content', 'objects', 'edit_object.js'),
            content_type: 'text/html',
            request_body: ['application/json']
        },
        {
            method: 'delete',
            path: "/actions/admin/content/objects/:id",
            access_level: pb.SecurityService.ACCESS_EDITOR,
            auth_required: true,
            controller: path.join(pb.config.docRoot, 'plugins', 'pencilblue', 'controllers', 'actions', 'admin', 'content', 'objects', 'delete_object.js'),
            content_type: 'text/html'
        },

        // PLUGINS
        {
            method: 'get',
            path: "/admin/plugins",
            auth_required: true,
            access_level: pb.SecurityService.ACCESS_ADMINISTRATOR,
            controller: path.join(pb.config.docRoot, 'plugins', 'pencilblue', 'controllers', 'admin', 'plugins', 'manage_plugins.js'),
            content_type: 'text/html'
        },
        {
            method: 'get',
            path: "/admin/plugins/:id",
            auth_required: true,
            access_level: pb.SecurityService.ACCESS_ADMINISTRATOR,
            controller: path.join(pb.config.docRoot, 'plugins', 'pencilblue', 'controllers', 'admin', 'plugins', 'plugin_details.js'),
            content_type: 'text/html'
        },
        {
            method: 'get',
            path: "/admin/plugins/:id/settings",
            handler: 'get',
            auth_required: true,
            access_level: pb.SecurityService.ACCESS_ADMINISTRATOR,
            controller: path.join(pb.config.docRoot, 'plugins', 'pencilblue', 'controllers', 'admin', 'plugins', 'plugin_settings.js'),
            content_type: 'text/html'
        },
        {
            method: 'post',
            path: "/admin/plugins/:id/settings",
            handler: 'post',
            auth_required: true,
            access_level: pb.SecurityService.ACCESS_ADMINISTRATOR,
            controller: path.join(pb.config.docRoot, 'plugins', 'pencilblue', 'controllers', 'admin', 'plugins', 'plugin_settings.js'),
            content_type: 'application/json',
            request_body: ['application/json']
        },
        {
            method: 'post',
            path: "/api/plugins/:action/:id",
            auth_required: true,
            access_level: pb.SecurityService.ACCESS_ADMINISTRATOR,
            controller: path.join(pb.config.docRoot, 'plugins', 'pencilblue', 'controllers', 'api', 'plugins', 'plugin_api.js'),
            content_type: 'application/json'
        },

        // THEMES
        {
            method: 'get',
            path: "/admin/themes",
            auth_required: true,
            access_level: pb.SecurityService.ACCESS_ADMINISTRATOR,
            controller: path.join(pb.config.docRoot, 'plugins', 'pencilblue', 'controllers', 'admin', 'themes', 'manage_themes.js'),
            content_type: 'text/html'
        },
        {
            method: 'get',
            path: "/admin/themes/:id/settings",
            handler: 'get',
            auth_required: true,
            access_level: pb.SecurityService.ACCESS_ADMINISTRATOR,
            controller: path.join(pb.config.docRoot, 'plugins', 'pencilblue', 'controllers', 'admin', 'themes', 'theme_settings.js'),
            content_type: 'text/html'
        },
        {
            method: 'post',
            path: "/admin/themes/:id/settings",
            handler: 'post',
            auth_required: true,
            access_level: pb.SecurityService.ACCESS_ADMINISTRATOR,
            controller: path.join(pb.config.docRoot, 'plugins', 'pencilblue', 'controllers', 'admin', 'themes', 'theme_settings.js'),
            content_type: 'application/json',
            request_body: ['application/json']
        },
        {
            method: 'post',
            path: "/actions/admin/themes/site_logo",
            auth_required: true,
            access_level: pb.SecurityService.ACCESS_ADMINISTRATOR,
            controller: path.join(pb.config.docRoot, 'plugins', 'pencilblue', 'controllers', 'actions', 'admin', 'themes', 'site_logo.js'),
        },

        // USERS
        {
            method: 'get',
            path: "/admin/users",
            auth_required: true,
            access_level: pb.SecurityService.ACCESS_EDITOR,
            controller: path.join(pb.config.docRoot, 'plugins', 'pencilblue', 'controllers', 'admin', 'users', 'manage_users.js'),
        },
        {
            method: 'get',
            path: "/admin/users/unverified",
            auth_required: true,
            access_level: pb.SecurityService.ACCESS_EDITOR,
            controller: path.join(pb.config.docRoot, 'plugins', 'pencilblue', 'controllers', 'admin', 'users', 'unverified_users.js'),
        },
        {
            method: 'get',
            path: "/admin/users/new",
            auth_required: true,
            access_level: pb.SecurityService.ACCESS_EDITOR,
            controller: path.join(pb.config.docRoot, 'plugins', 'pencilblue', 'controllers', 'admin', 'users', 'user_form.js'),
        },
        {
            method: 'get',
            path: "/admin/users/:id",
            auth_required: true,
            access_level: pb.SecurityService.ACCESS_EDITOR,
            controller: path.join(pb.config.docRoot, 'plugins', 'pencilblue', 'controllers', 'admin', 'users', 'user_form.js'),
        },
        {
            method: 'get',
            path: "/admin/users/password/:id",
            auth_required: true,
            access_level: pb.SecurityService.ACCESS_EDITOR,
            controller: path.join(pb.config.docRoot, 'plugins', 'pencilblue', 'controllers', 'admin', 'users', 'change_password.js'),
        },
        {
            method: 'post',
            path: "/actions/admin/users",
            auth_required: true,
            access_level: pb.SecurityService.ACCESS_EDITOR,
            controller: path.join(pb.config.docRoot, 'plugins', 'pencilblue', 'controllers', 'actions', 'admin', 'users', 'new_user.js'),
        },
        {
            method: 'post',
            path: "/actions/admin/users/:id",
            auth_required: true,
            access_level: pb.SecurityService.ACCESS_EDITOR,
            controller: path.join(pb.config.docRoot, 'plugins', 'pencilblue', 'controllers', 'actions', 'admin', 'users', 'edit_user.js'),
        },
        {
            method: 'delete',
            path: "/actions/admin/users/:id",
            auth_required: true,
            access_level: pb.SecurityService.ACCESS_EDITOR,
            controller: path.join(pb.config.docRoot, 'plugins', 'pencilblue', 'controllers', 'actions', 'admin', 'users', 'delete_user.js'),
        },
        {
            method: 'delete',
            path: "/actions/admin/users/unverified/:id",
            auth_required: true,
            access_level: pb.SecurityService.ACCESS_EDITOR,
            controller: path.join(pb.config.docRoot, 'plugins', 'pencilblue', 'controllers', 'actions', 'admin', 'users', 'delete_unverified_user.js'),
        },
        {
            method: 'get',
            path: "/actions/admin/users/verify/:id",
            auth_required: true,
            access_level: pb.SecurityService.ACCESS_EDITOR,
            controller: path.join(pb.config.docRoot, 'plugins', 'pencilblue', 'controllers', 'actions', 'admin', 'users', 'verify_user.js'),
        },

        {
            method: 'post',
            path: "/actions/admin/users/change_password/:id",
            auth_required: true,
            access_level: pb.SecurityService.ACCESS_EDITOR,
            controller: path.join(pb.config.docRoot, 'plugins', 'pencilblue', 'controllers', 'actions', 'admin', 'users', 'change_password.js'),
        },
        {
            method: 'get',
            path: "/actions/admin/users/send_password_reset/:id",
            auth_required: true,
            access_level: pb.SecurityService.ACCESS_MANAGING_EDITOR,
            controller: path.join(pb.config.docRoot, 'plugins', 'pencilblue', 'controllers', 'actions', 'admin', 'users', 'send_password_reset.js'),
        },
        {
            method: 'post',
            path: "/actions/admin/users/send_password_reset/:id",
            auth_required: true,
            access_level: pb.SecurityService.ACCESS_MANAGING_EDITOR,
            controller: path.join(pb.config.docRoot, 'plugins', 'pencilblue', 'controllers', 'actions', 'admin', 'users', 'send_password_reset.js'),
        },

        // SITE SETTINGS
        {
            method: 'get',
            path: "/admin/site_settings",
            access_level: pb.SecurityService.ACCESS_ADMINISTRATOR,
            auth_required: true,
            controller: path.join(pb.config.docRoot, 'plugins', 'pencilblue', 'controllers', 'admin', 'site_settings', 'configuration.js'),
            content_type: 'text/html'
        },
        {
            method: 'post',
            path: "/actions/admin/site_settings",
            access_level: pb.SecurityService.ACCESS_ADMINISTRATOR,
            auth_required: true,
            controller: path.join(pb.config.docRoot, 'plugins', 'pencilblue', 'controllers', 'actions', 'admin', 'site_settings', 'configuration.js'),
            content_type: 'text/html'
        },
        {
            method: 'get',
            path: "/admin/site_settings/content",
            access_level: pb.SecurityService.ACCESS_ADMINISTRATOR,
            auth_required: true,
            controller: path.join(pb.config.docRoot, 'plugins', 'pencilblue', 'controllers', 'admin', 'site_settings', 'content.js'),
            content_type: 'text/html'
        },
        {
            method: 'post',
            path: "/actions/admin/site_settings/content",
            access_level: pb.SecurityService.ACCESS_ADMINISTRATOR,
            auth_required: true,
            controller: path.join(pb.config.docRoot, 'plugins', 'pencilblue', 'controllers', 'actions', 'admin', 'site_settings', 'content.js'),
            content_type: 'text/html'
        },
        {
            method: 'get',
            path: "/admin/site_settings/email",
            access_level: pb.SecurityService.ACCESS_ADMINISTRATOR,
            auth_required: true,
            controller: path.join(pb.config.docRoot, 'plugins', 'pencilblue', 'controllers', 'admin', 'site_settings', 'email.js'),
            content_type: 'text/html'
        },
        {
            method: 'post',
            path: "/actions/admin/site_settings/email",
            access_level: pb.SecurityService.ACCESS_ADMINISTRATOR,
            auth_required: true,
            controller: path.join(pb.config.docRoot, 'plugins', 'pencilblue', 'controllers', 'actions', 'admin', 'site_settings', 'email.js'),
            content_type: 'text/html'
        },
        {
            method: 'get',
            path: "/admin/site_settings/libraries",
            access_level: pb.SecurityService.ACCESS_ADMINISTRATOR,
            auth_required: true,
            controller: path.join(pb.config.docRoot, 'plugins', 'pencilblue', 'controllers', 'admin', 'site_settings', 'libraries.js'),
            content_type: 'text/html'
        },
        {
            method: 'post',
            path: "/actions/admin/site_settings/libraries",
            access_level: pb.SecurityService.ACCESS_ADMINISTRATOR,
            auth_required: true,
            controller: path.join(pb.config.docRoot, 'plugins', 'pencilblue', 'controllers', 'actions', 'admin', 'site_settings', 'libraries.js'),
            content_type: 'text/html'
        },
        {
            method: 'get',
            path: "/api/localization/script",
            handler: "getAsScript",
            auth_required: false,
            controller: path.join(pb.config.docRoot, 'plugins', 'pencilblue', 'controllers', 'api', 'localization_controller.js'),
            content_type: 'text/javascript'
        },
<<<<<<< HEAD
        {
            method: 'get',
            path: "/admin/sites",
            access_level: pb.SecurityService.ACCESS_ADMINISTRATOR,
            auth_required: true,
            controller: path.join(pb.config.docRoot, 'plugins', 'pencilblue', 'controllers', 'admin', 'sites', 'manage.js'),
            content_type: 'text/html'
        },
        {
            method: 'post',
            path: "/actions/admin/site",
            access_level: pb.SecurityService.ACCESS_ADMINISTRATOR,
            auth_required: true,
            controller: path.join(pb.config.docRoot, 'plugins', 'pencilblue', 'controllers', 'actions', 'admin', 'sites', 'new_site.js')
        },
        {
            method: 'post',
            path: "/actions/admin/site/activate/:id",
            access_level: pb.SecurityService.ACCESS_ADMINISTRATOR,
            auth_required: true,
            controller: path.join(pb.config.docRoot, 'plugins', 'pencilblue', 'controllers', 'actions', 'admin', 'sites', 'activate_site.js')
        },
        {
            method: 'post',
            path: "/actions/admin/site/deactivate/:id",
            access_level: pb.SecurityService.ACCESS_ADMINISTRATOR,
            auth_required: true,
            controller: path.join(pb.config.docRoot, 'plugins', 'pencilblue', 'controllers', 'actions', 'admin', 'sites', 'deactivate_site.js')
=======
        
        //**********************API************************
        
        //topics
        {
            method: 'get',
            path: "/api/content/topics/:id",
            handler: "get",
            content_type: 'application/json',
            auth_required: true,
            access_level: pb.SecurityService.ACCESS_EDITOR,
            controller: path.join(pb.config.docRoot, 'plugins/pencilblue/controllers/api/content/topic_api_controller.js')
        },
        {
            method: 'get',
            path: "/api/content/topics",
            handler: "getAll",
            content_type: 'application/json',
            auth_required: true,
            access_level: pb.SecurityService.ACCESS_EDITOR,
            controller: path.join(pb.config.docRoot, 'plugins/pencilblue/controllers/api/content/topic_api_controller.js')
        },
        {
            method: 'delete',
            path: "/api/content/topics/:id",
            handler: "delete",
            content_type: 'application/json',
            auth_required: true,
            access_level: pb.SecurityService.ACCESS_EDITOR,
            controller: path.join(pb.config.docRoot, 'plugins/pencilblue/controllers/api/content/topic_api_controller.js')
        },
        {
            method: 'post',
            path: "/api/content/topics",
            handler: "post",
            content_type: 'application/json',
            auth_required: true,
            access_level: pb.SecurityService.ACCESS_EDITOR,
            controller: path.join(pb.config.docRoot, 'plugins/pencilblue/controllers/api/content/topic_api_controller.js'),
            request_body: ['application/json']
        },
        {
            method: 'put',
            path: "/api/content/topics/:id",
            handler: "put",
            content_type: 'application/json',
            auth_required: true,
            access_level: pb.SecurityService.ACCESS_EDITOR,
            controller: path.join(pb.config.docRoot, 'plugins/pencilblue/controllers/api/content/topic_api_controller.js'),
            request_body: ['application/json']
>>>>>>> 5b424a75
        }
    ];
    if(pb.config.multisite){
        routes = routes.concat(multiSiteAdminRoutes(pb));
    }
    return routes;
};<|MERGE_RESOLUTION|>--- conflicted
+++ resolved
@@ -999,7 +999,6 @@
             controller: path.join(pb.config.docRoot, 'plugins', 'pencilblue', 'controllers', 'api', 'localization_controller.js'),
             content_type: 'text/javascript'
         },
-<<<<<<< HEAD
         {
             method: 'get',
             path: "/admin/sites",
@@ -1028,7 +1027,7 @@
             access_level: pb.SecurityService.ACCESS_ADMINISTRATOR,
             auth_required: true,
             controller: path.join(pb.config.docRoot, 'plugins', 'pencilblue', 'controllers', 'actions', 'admin', 'sites', 'deactivate_site.js')
-=======
+        },
         
         //**********************API************************
         
@@ -1079,9 +1078,9 @@
             access_level: pb.SecurityService.ACCESS_EDITOR,
             controller: path.join(pb.config.docRoot, 'plugins/pencilblue/controllers/api/content/topic_api_controller.js'),
             request_body: ['application/json']
->>>>>>> 5b424a75
         }
     ];
+    
     if(pb.config.multisite){
         routes = routes.concat(multiSiteAdminRoutes(pb));
     }

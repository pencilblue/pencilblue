--- conflicted
+++ resolved
@@ -1208,8 +1208,6 @@
             access_level: pb.SecurityService.ACCESS_WRITER,
             controller: path.join(pb.config.docRoot, 'plugins/pencilblue/controllers/api/content/navigation_map_api_controller.js')
         },
-<<<<<<< HEAD
-=======
         {
             method: 'get',
             path: "/api/content/navigation/map/adminsubnav",
@@ -1220,7 +1218,6 @@
             access_level: pb.SecurityService.ACCESS_WRITER,
             controller: path.join(pb.config.docRoot, 'plugins/pencilblue/controllers/api/content/navigation_map_api_controller.js')
         },
->>>>>>> 8b7e0ad9
 
         //articles
         {
@@ -1465,7 +1462,6 @@
             inactive_site_access: true,
             controller: path.join(pb.config.docRoot, 'plugins', 'pencilblue', 'controllers', 'admin-new', 'index.js'),
             content_type: 'text/html'
-<<<<<<< HEAD
         },
         {
             method: 'get',
@@ -1475,8 +1471,6 @@
             inactive_site_access: true,
             controller: path.join(pb.config.docRoot, 'plugins', 'pencilblue', 'controllers', 'admin-new', 'content', 'topics', 'index.js'),
             content_type: 'text/html'
-=======
->>>>>>> 8b7e0ad9
         }
     ];
 };
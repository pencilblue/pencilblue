--- conflicted
+++ resolved
@@ -145,28 +145,6 @@
                 $('#page_media').val(mediaCSV);
             }
 
-<<<<<<< HEAD
-            var layout = $('#page_wysiwyg .layout_editable').html();
-            if(!$('#page_layout').position()) {
-                $('fieldset').append('<textarea id="page_layout" name="page_layout" style="display: none">' + layout + '</textarea>');
-            }
-            else {
-                $('#page_layout').val(layout);
-            }
-
-            if(!$('#draft').position()) {
-                $('fieldset').append('<input type="number" id="draft" name="draft" value="' + ((draft) ? '1' : '0') + '" style="display: none"></input>');
-            }
-            else {
-                $('#draft').val((draft) ? '1' : '0');
-            }
-
-            var pubDateStr = $('#publish_date').val();
-            var pubDateObj = new Date(pubDateStr);
-            $('#publish_date').val(pubDateObj);
-
-            $('#new_page_form').submit();
-=======
             var wysId = $('.wysiwyg').attr('id').split('wysiwyg_').join('');
             getWYSIWYGLayout(wysId, function(layout) {
                 if(!$('#page_layout').position()) {
@@ -189,7 +167,6 @@
 
                 $('#new_page_form').submit();
             });
->>>>>>> 59828ef9
         });
     });
 }

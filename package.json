{
    "author": {
        "name": "PencilBlue, LLC",
        "email": "info@pencilblue.com"
    },
    "contributors": [
        {
            "name": "Blake Callens"
        },
        {
            "name": "Brian Hyder"
        }
    ],
    "name": "pencilblue",
    "description": "A full featured Node.js CMS and blogging platform (plugins, server cluster management, data-driven pages)",
    "keywords": [
        "cms",
        "website",
        "platform"
    ],
    "version": "0.6.0",
    "repository": {
        "type": "git",
        "url": "https://github.com/pencilblue/pencilblue.git"
    },
    "dependencies": {
        "async": "1.5.2",
        "async-eventemitter": "0.2.2",
        "cookies": "0.6.1",
        "fakeredis": "1.0.2",
        "formidable": "1.0.17",
        "htmlencode": "0.0.4",
        "http-status-codes": "^1.0.6",
        "locale": "0.0.21",
        "lodash": "4.7.0",
        "mongodb": "2.1.14",
        "node-uuid": "1.4.7",
        "node.extend": "1.1.5",
        "nodemailer": "0.7.1",
        "npm": "3.8.5",
        "process": "0.11.2",
        "redis": "2.5.3",
        "sanitize-html": "1.11.4",
        "semver": "5.1.0",
        "winston": "2.2.0"
    },
    "devDependencies": {
<<<<<<< HEAD
        "coveralls": "2.11.2",
        "del": "^2.2.0",
        "gulp": "^3.9.1",
        "gulp-concat": "^2.6.0",
        "gulp-less": "^3.0.5",
        "gulp-minify-css": "^1.2.3",
        "gulp-rename": "^1.2.2",
        "gulp-sourcemaps": "^1.6.0",
        "gulp-uglify": "^1.5.2",
        "istanbul": "0.3.6",
        "mocha": "2.1.0",
        "mocha-lcov-reporter": "0.0.1",
        "run-sequence": "^1.1.5",
        "should": "5.0.1"
=======
        "coveralls": "2.11.9",
        "istanbul": "0.4.2",
        "mocha": "2.4.5",
        "mocha-lcov-reporter": "1.2.0",
        "should": "8.3.0"
>>>>>>> d710a13e
    },
    "main": "./pencilblue.js",
    "engines": {
        "node": ">= 0.11.0 <5"
    },
    "scripts": {
        "start": "node pencilblue.js",
        "test": "istanbul cover ./node_modules/mocha/bin/_mocha -- -R spec --recursive",
        "postinstall": "node_modules/.bin/bower install"
    },
    "licenses": [
        {
            "type": "GNU GENERAL PUBLIC LICENSE Version 3",
            "url": "http://www.gnu.org/licenses/gpl-3.0.html"
        }
    ],
    "readme": "See README file",
    "readmeFilename": "README.md",
    "bugs": {
        "url": "https://github.com/pencilblue/pencilblue/issues"
    },
    "_id": "pencilblue@0.6.0"
}<|MERGE_RESOLUTION|>--- conflicted
+++ resolved
@@ -45,8 +45,7 @@
         "winston": "2.2.0"
     },
     "devDependencies": {
-<<<<<<< HEAD
-        "coveralls": "2.11.2",
+        "coveralls": "2.11.9",
         "del": "^2.2.0",
         "gulp": "^3.9.1",
         "gulp-concat": "^2.6.0",
@@ -55,18 +54,10 @@
         "gulp-rename": "^1.2.2",
         "gulp-sourcemaps": "^1.6.0",
         "gulp-uglify": "^1.5.2",
-        "istanbul": "0.3.6",
-        "mocha": "2.1.0",
-        "mocha-lcov-reporter": "0.0.1",
-        "run-sequence": "^1.1.5",
-        "should": "5.0.1"
-=======
-        "coveralls": "2.11.9",
         "istanbul": "0.4.2",
         "mocha": "2.4.5",
         "mocha-lcov-reporter": "1.2.0",
         "should": "8.3.0"
->>>>>>> d710a13e
     },
     "main": "./pencilblue.js",
     "engines": {

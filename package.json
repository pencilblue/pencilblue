{
    "author": {
        "name": "PencilBlue, LLC",
        "email": "info@pencilblue.com"
    },
    "contributors": [
        {
            "name": "Blake Callens"
        },
        {
            "name": "Brian Hyder"
        }
    ],
    "name": "pencilblue",
    "description": "A full featured Node.js CMS and blogging platform (plugins, server cluster management, data-driven pages)",
    "keywords": [
        "cms",
        "website",
        "platform"
    ],
    "version": "0.6.0",
    "repository": {
        "type": "git",
        "url": "https://github.com/pencilblue/pencilblue.git"
    },
    "dependencies": {
        "async": "1.5.2",
        "async-eventemitter": "0.2.2",
        "cookies": "0.6.1",
        "fakeredis": "1.0.2",
        "formidable": "1.0.17",
        "htmlencode": "0.0.4",
        "http-status-codes": "^1.0.6",
        "locale": "0.0.21",
        "lodash": "4.7.0",
        "mongodb": "2.1.14",
        "node-uuid": "1.4.7",
        "node.extend": "1.1.5",
        "nodemailer": "0.7.1",
        "npm": "3.8.5",
        "process": "0.11.2",
        "redis": "2.5.3",
        "sanitize-html": "1.11.4",
        "semver": "5.1.0",
        "winston": "2.2.0"
    },
    "devDependencies": {
<<<<<<< HEAD
        "coveralls": "2.11.2",
        "istanbul": "0.3.6",
        "mocha": "2.1.0",
        "mocha-lcov-reporter": "0.0.1",
        "sinon": "^1.17.3",
        "should": "5.0.1"
=======
        "coveralls": "2.11.9",
        "istanbul": "0.4.2",
        "mocha": "2.4.5",
        "mocha-lcov-reporter": "1.2.0",
        "should": "8.3.0"
>>>>>>> a43f2726
    },
    "main": "./pencilblue.js",
    "engines": {
        "node": ">= 0.11.0 <5"
    },
    "scripts": {
        "start": "node pencilblue.js",
        "test": "istanbul cover ./node_modules/mocha/bin/_mocha -- -R spec --recursive"
    },
    "licenses": [
        {
            "type": "GNU GENERAL PUBLIC LICENSE Version 3",
            "url": "http://www.gnu.org/licenses/gpl-3.0.html"
        }
    ],
    "readme": "See README file",
    "readmeFilename": "README.md",
    "bugs": {
        "url": "https://github.com/pencilblue/pencilblue/issues"
    },
    "_id": "pencilblue@0.6.0"
}<|MERGE_RESOLUTION|>--- conflicted
+++ resolved
@@ -45,20 +45,12 @@
         "winston": "2.2.0"
     },
     "devDependencies": {
-<<<<<<< HEAD
-        "coveralls": "2.11.2",
-        "istanbul": "0.3.6",
-        "mocha": "2.1.0",
-        "mocha-lcov-reporter": "0.0.1",
         "sinon": "^1.17.3",
-        "should": "5.0.1"
-=======
         "coveralls": "2.11.9",
         "istanbul": "0.4.2",
         "mocha": "2.4.5",
         "mocha-lcov-reporter": "1.2.0",
         "should": "8.3.0"
->>>>>>> a43f2726
     },
     "main": "./pencilblue.js",
     "engines": {

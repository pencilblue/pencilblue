--- conflicted
+++ resolved
@@ -34,21 +34,19 @@
      * @param {String} [objType]
      * @param {String} [valueField]
      * @param {String} [keyField]
+     * @param {String} [site]
+     * @param {String} [onlyThisSite]
      * @param {Integer} The number of seconds that a value will remain in cache 
      * before expiry.
      */
-<<<<<<< HEAD
-    function CacheEntityService(objType, valueField, keyField, site, onlyThisSite){
-=======
-    function CacheEntityService(objType, valueField, keyField, timeout){
->>>>>>> e9eec008
+    function CacheEntityService(objType, valueField, keyField, site, onlyThisSite, timeout){
         this.type       = 'Cache';
         this.objType    = objType;
+        this.valueField = valueField ? valueField : null;
         this.keyField   = keyField;
-        this.timeout    = timeout || 0;
-        this.valueField = valueField ? valueField : null;
         this.site = site || GLOBAL_SITE;
         this.onlyThisSite = onlyThisSite ? true : false;
+        this.timeout    = timeout || 0;
     }
 
     var GLOBAL_SITE = pb.SiteService.GLOBAL_SITE;
@@ -70,23 +68,16 @@
 
             //site specific value doesn't exist in cache
             if (result == null) {
-<<<<<<< HEAD
                 if(self.site !== GLOBAL_SITE && !self.onlyThisSite) {
                     pb.cache.get(keyValue(key, GLOBAL_SITE), function(err, result){
                         if (util.isError(err)) {
-                            cb(err, null);
-                            return;
+                            return cb(err, null);
                         }
 
                         //value doesn't exist in cache
                         if (result == null) {
-                            cb(null, null);
-                            return;
+                            return cb(null, null);
                         }
-=======
-                return cb(null, null);
-            }
->>>>>>> e9eec008
 
                         //make call back
                         cb(null, getRightFieldFromValue(result, self.valueField));
@@ -95,14 +86,6 @@
                     cb(null, null);
                 }
                 return;
-            }
-            else {
-                try{
-                    val = JSON.parse(val);
-                }
-                catch(e) {
-                    pb.log.error('CacheEntityService: an unparcable value was provided to the cache service. Type=%s Value=%s', self.objType, val);
-                }
             }
 
             //make call back
@@ -116,6 +99,14 @@
             var rawVal = JSON.parse(result);
             val        = rawVal[valueField];
         }
+        else {
+        try{
+            val = JSON.parse(val);
+        }
+        catch(e) {
+            pb.log.error('CacheEntityService: an unparcable value was provided to the cache service. Type=%s Value=%s', self.objType, val);
+        }
+    }
         return val;
     }
 

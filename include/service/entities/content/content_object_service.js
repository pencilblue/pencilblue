/*
	Copyright (C) 2016  PencilBlue, LLC

	This program is free software: you can redistribute it and/or modify
	it under the terms of the GNU General Public License as published by
	the Free Software Foundation, either version 3 of the License, or
	(at your option) any later version.

	This program is distributed in the hope that it will be useful,
	but WITHOUT ANY WARRANTY; without even the implied warranty of
	MERCHANTABILITY or FITNESS FOR A PARTICULAR PURPOSE.  See the
	GNU General Public License for more details.

	You should have received a copy of the GNU General Public License
	along with this program.  If not, see <http://www.gnu.org/licenses/>.
*/
'use strict';

//dependencies
var _ = require('lodash');
var async = require('async');
var TaskUtils = require('../../../../lib/utils/taskUtils');

module.exports = function(pb) {

    //pb dependencies
    var DAO               = pb.DAO;
    var ContentService    = pb.ContentService;
    var BaseObjectService = pb.BaseObjectService;
    var ValidationService = pb.ValidationService;
    var TopicService      = pb.TopicService;

    /**
     * Provides functions to interact with content such as articles and pages.
     * It abstracts the heavy lifting away from specific implementations.  This
     * prototype must be extended.
     * @extends BaseObjectService
     * @param {object} context
     * @param {object} [context.contentSettings]
     * @param {string} context.site
     * @param {boolean} context.onlyThisSite
     * @param {string} context.type
     */
    class ContentObjectService extends BaseObjectService {
        constructor(context) {
            super(context);

            /**
             *
             * @property contentSettings
             * @type {Object}
             */
            this.contentSettings = context.contentSettings;

            /**
             *
             * @property topicService
             * @type {TopicService}
             */
            this.topicService = new TopicService();
        }

        /**
         *
         * @param {Object} [options]
         * @param {Object} [options.where]
         * @param {Object} [options.select]
         * @param {Array} [options.order]
         * @param {Integer} [options.limit]
         * @param {Integer} [options.offset]
         * @param {Boolean} [options.render]
         * @param {Function} cb
         */
        getPublished (options, cb) {
            if (_.isFunction(options)) {
                cb = options;
                options = {};
            }

            //ensure a where clause exists
            if (!_.isObject(options.where)) {
                options.where = {};
            }

            //add where clause to weed out drafts
            ContentObjectService.setPublishedClause(options.where);

            this.getAll(options, cb);
        }

        /**
         *
         * @param {Object} [options]
         * @param {Object} [options.where]
         * @param {Object} [options.select]
         * @param {Array} [options.order]
         * @param {Integer} [options.limit]
         * @param {Integer} [options.offset]
         * @param {Boolean} [options.render=false]
         * @param {Function} cb
         */
        getDrafts (options, cb) {
            if (_.isFunction(options)) {
                cb = options;
                options = {};
            }

            //ensure a where clause exists
            if (!_.isObject(options.where)) {
                options.where = {};
            }

            //add where clause to weed out published content
            options.where.draft = {
                $in: [1, true]
            };

            this.getAll(options, cb);
        }

        /**
         *
         * @param {string} id
         * @param {object} options
         * @param {Boolean} [options.render=false]
         * @param {Boolean} [options.readMore=false]
         * @param {Function} cb
         */
        get (id, options, cb) {

            var self = this;
            var afterGet = function(err, content) {
                if (_.isError(err) || content === null || !options || !options.render) {
                    return cb(err, content);
                }

                var renderOptions = self.getRenderOptions(options, false);

                //complete the rendering
                self.render([content], renderOptions, function(err/*, contentArray*/) {
                    cb(err, content);
                });
            };
            super.get(id, options, afterGet);
        }

        /**
         *
         * @param {Object} [options]
         * @param {Object} [options.select]
         * @param {Object} [options.where]
         * @param {Array} [options.order]
         * @param {Integer} [options.offset]
         * @param {Boolean} [options.readMore=false]
         * @param {Function} cb
         */
        getSingle (options, cb) {
            if (_.isFunction(options)) {
                cb      = options;
                options = {};
            }
            if (options.readMore === undefined) {
                options.readMore = false;
            }

            super.getSingle(options, cb);
        }

        /**
         * Provides the options for rendering
         * @param {Object} options
         * @param {Boolean} isMultiple
         * @return {Object}
         */
        getRenderOptions (/*options, isMultiple*/) {
            throw new Error('getRenderOptions must be implemented by the extending prototype');
        }

        /**
         * Retrieves an instance of a content renderer
         * @return {ContentRenderer}
         */
        getRenderer () {
            throw new Error('getRenderer must be implemented by the extending prototype');
        }

        /**
         *
         * @method getAll
         * @param {Object} [options]
         * @param {Object} [options.where]
         * @param {Object} [options.select]
         * @param {Array} [options.order]
         * @param {Integer} [options.limit]
         * @param {Integer} [options.offset]
         * @param {Boolean} [options.render=false]
         * @param {Boolean} [options.readMore=true]
         * @param {Function} cb
         */
        getAll (options, cb) {

            var self = this;
            var afterGetAll = function(err, contentArray) {
                if (_.isError(err) || contentArray === null || contentArray.length === 0 || !options || !options.render) {
                    return cb(err, contentArray);
                }

                var renderOptions = self.getRenderOptions(options, true);

                //complete the rendering
                self.render(contentArray, renderOptions, cb);
            };
            super.getAll(options, afterGetAll);
        }

        /**
         *
         * @param {Array} contentArray
         * @param {Object} [options] An optional argument to provide rendering settings.
         * @param {Boolean} [options.readMore] Specifies if content body layout
         * should be truncated, and read more links rendered.
         * @param {Function} cb
         */
        render (contentArray, options, cb) {
            if (arguments.length === 2 && _.isFunction(options)) { // if only two arguments were supplied
                cb = options;
                options = null;
            }

            if (!Array.isArray(contentArray)) {
                return cb(new Error('contentArray parameter must be an array'));
            }

            var self  = this;
            this.gatherDataForRender(contentArray, function(err, context) {
                if (_.isError(err)) {
                    return cb(err);
                }

                //create tasks for each content object
                var tasks = TaskUtils.getTasks(contentArray, function(contentArray, i) {
                    return function(callback) {

                        //setup individual content context
                        var contentContext = {
                            service: self,
                            data: contentArray[i]
                        };
                        if (options) {
                            Object.assign(contentContext, options);
                        }
                        Object.assign(contentContext, context);

                        //create tasks for each content object
                        var subTasks = [

                            //before render
                            TaskUtils.wrapTask(self, self._emit, [ContentObjectService.BEFORE_RENDER, contentContext]),

                            //perform render
                            function(callback) {

                                var renderer = self.getRenderer();
                                renderer.render(contentArray[i], contentContext, callback);
                            },

                            //after render
                            TaskUtils.wrapTask(self, self._emit, [ContentObjectService.AFTER_RENDER, contentContext])
                        ];
                        async.series(subTasks, callback);
                    };
                });
                async.parallel(tasks, function(err/*, results*/) {
                    cb(err, contentArray);
                });
            });
        }

        /**
         *
         * @param {Array} contentArray
         * @param {Function} cb
         */
        gatherDataForRender (contentArray, cb) {
            if (!Array.isArray(contentArray)) {
                return cb(new Error('contentArray parameter must be an array'));
            }

            var self = this;
            var tasks = {

                contentCount: function(callback) {
                    callback(null, contentArray.length);
                },

                authors: function(callback) {

                    var opts = {
                        where: DAO.getIdInWhere(contentArray, 'author')
                    };
                    var dao = new pb.DAO();
                    dao.q('user', opts, function(err, authors) {

                        var authorHash = {};
                        if (Array.isArray(authors)) {

                            authorHash = _.keyBy(authors, function(author) {
                                return authors[DAO.getIdField()] + '';
                            });
                        }
                        callback(err, authorHash);
                    });
                },

                //retrieve the content settings.
                contentSettings: function(callback) {
                    if (_.isObject(self.contentSettings)) {
                        return callback(null, self.contentSettings);
                    }

                    var contentService = new ContentService({self: self.site});
                    contentService.getSettings(callback);
                }
            };
            async.parallel(tasks, cb);
        }

        /**
         * Retrieves the SEO metadata for the specified content.
         * @param {Object} content The content to retrieve information for
         * @param {Function} cb A callback that takes two parameters.  The first is
         * an Error, if occurred.  The second is an object that contains 4
         * properties:
         * title - the SEO title,
         * description - the SEO description,
         * keywords - an array of SEO keywords that describe the content,
         * thumbnail - a URI path to the thumbnail image
         */
        getMetaInfo (content, cb) {
            if (_.isNil(content)) {
                return cb(
                    new Error('The content parameter cannot be null'),

                    //provided for backward compatibility
                    {
                        title: '',
                        description: '',
                        thumbnail: '',
                        keywords: []
                    }
                );
            }

            //compile the tasks necessary to gather the meta info
            var self = this;
            var tasks = {

                //figure out SEO title
                title: function(callback) {
                    var title;
                    if (ValidationService.isNonEmptyStr(content.seo_title, true)) {
                        title = content.seo_title;
                    }
                    else {
                        title = content.headline;
                    }
                    callback(null, title);
                },

                //figure out the description by taking the explicit meta
                //description or stripping all HTML formatting from the body and
                //using it.
                description: function(callback) {
                    var description = '';
                    if(_.isString(content.meta_desc)) {
                        description = content.meta_desc;
                    }
                    else if(ValidationService.isNonEmptyStr(content.layout, true)) {
                        description = content.layout.replace(/<\/?[^>]+(>|$)/g, '').substr(0, 155);
                    }
                    callback(null, description);
                },

                keywords: function(callback) {

                    var keywords  = _.keyBy(content.meta_keywords || []);
                    var topics    = self.getTopicsForContent(content);
                    if (!Array.isArray(topics) || topics.length <= 0) {
                        return callback(null, Object.keys(keywords));
                    }

                    //we know there are topics we need to retrieve them to set the
                    //meta keywords
                    var opts = {
                        select: {
                            name: 1
                        },
                        where: pb.DAO.getIdInWhere(topics)
                    };
                    self.topicService.getAll(opts, function(err, topics) {
                        if (_.isError(err)) {
                            return callback(err);
                        }

                        //add to the key word hash.  It is ok if we overwrite an existing
                        //value since it is a hash. We just want a unique set.
                        topics.forEach(function(topic) {
                            keywords[topic.name] = true;
                        });

                        callback(null, Object.keys(keywords));
                    });
                },

                thumbnail: function(callback) {

                    //no media so skip
                    if (!ValidationService.isNonEmptyStr(content.thumbnail, true)) {
                        return callback(null, '');
                    }

                    //media should exists so go get it
                    var mOpts = {
                        select: {
                            location: 1,
                            isFile: 1
                        },
                        where: pb.DAO.getIdWhere(content.thumbnail)
                    };
                    var mediaService = new pb.MediaServiceV2({ site: self.site, onlyThisSite: self.onlyThisSite });
                    mediaService.getSingle(mOpts, function(err, media) {
                        if (media.isFile) {
                            media.location = pb.UrlService.createSystemUrl(media.location);
                        }
                        callback(err, _.isNil(media) ? '' : media.location);
                    });
                }
            };
            async.parallel(tasks, cb);
        }

        /**
         * Extracts an array of Topic IDs from the content that the content is associated with.
         * @param {Object} content
         * @return {Array} An array of strings representing the Topic IDs
         */
        getTopicsForContent (/*content*/) {
            throw new Error('getTopicsForContent must be overriden by the extending prototype');
        }

        /**
         * Validates that a headline is provided and is unique
         * @param {object} context
         * @param {object} context.data
         * @param {Array} context.validationErrors
         * @param {function} cb (Error)
         */
        validateHeadline (context, cb) {
            var obj = context.data;
            var errors = context.validationErrors;

            //quick check on format
            if (!ValidationService.isNonEmptyStr(obj.headline, true)) {
                errors.push(BaseObjectService.validationFailure('headline', 'The headline is required'));
                return cb();
            }

            //now ensure it is unique
            this.dao.unique(this.type, {headline: obj.headline}, obj[DAO.getIdField()], function(err, unique) {
                if (!unique) {
                    errors.push(BaseObjectService.validationFailure('headline', 'The headline must be unique'));
                }
                cb(err);
            });
        }

<<<<<<< HEAD
        /**
         *
         * @param {Object} where
         */
        static setPublishedClause (where) {
            where.draft = {
                $nin: [1, true]
            };
            where.publish_date = {
                $lte: new Date()
            };
=======
    /**
     * Validates that a headline is provided and is unique
     * @method validateHeadline
     * @param {object} context
     * @param {object} context.data
     * @param {Array} context.validationErrors
     * @param {function} cb (Error)
     * @returns {*}
     */
    ContentObjectService.prototype.validateHeadline = function(context, cb) {
        var obj = context.data;
        var errors = context.validationErrors;

        //quick check on format
        if (!ValidationService.isNonEmptyStr(obj.headline, true)) {
            errors.push(BaseObjectService.validationFailure('headline', 'The headline is required'));
            return cb();
>>>>>>> 8a2eca33
        }

        /**
         *
         * @readonly
         * @type {String}
         */
        static get BEFORE_RENDER () {
            return 'beforeRender';
        }

        /**
         *
         * @readonly
         * @type {String}
         */
        static get AFTER_RENDER () {
            return 'afterRender';
        }
    }

    return ContentObjectService;
};<|MERGE_RESOLUTION|>--- conflicted
+++ resolved
@@ -305,7 +305,7 @@
                         if (Array.isArray(authors)) {
 
                             authorHash = _.keyBy(authors, function(author) {
-                                return authors[DAO.getIdField()] + '';
+                                return author[DAO.getIdField()] + '';
                             });
                         }
                         callback(err, authorHash);
@@ -474,7 +474,6 @@
             });
         }
 
-<<<<<<< HEAD
         /**
          *
          * @param {Object} where
@@ -486,25 +485,6 @@
             where.publish_date = {
                 $lte: new Date()
             };
-=======
-    /**
-     * Validates that a headline is provided and is unique
-     * @method validateHeadline
-     * @param {object} context
-     * @param {object} context.data
-     * @param {Array} context.validationErrors
-     * @param {function} cb (Error)
-     * @returns {*}
-     */
-    ContentObjectService.prototype.validateHeadline = function(context, cb) {
-        var obj = context.data;
-        var errors = context.validationErrors;
-
-        //quick check on format
-        if (!ValidationService.isNonEmptyStr(obj.headline, true)) {
-            errors.push(BaseObjectService.validationFailure('headline', 'The headline is required'));
-            return cb();
->>>>>>> 8a2eca33
         }
 
         /**

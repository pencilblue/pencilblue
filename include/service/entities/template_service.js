--- conflicted
+++ resolved
@@ -633,11 +633,7 @@
      * @param {Object} model The model is inspect
      * @param {String} [modelName] The optional name of the model.  The name
      * will prefix all of the model's keys.
-<<<<<<< HEAD
-     * @returns {Boolean} TRUE when all keys were successfully registered.
-=======
      * @return {Boolean} TRUE when all keys were successfully registered.
->>>>>>> 9a1eb601
      * FALSE if a single items fails to register.
      */
     TemplateService.prototype.registerModel = function(model, modelName) {

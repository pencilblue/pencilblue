/*
    Copyright (C) 2015  PencilBlue, LLC

    This program is free software: you can redistribute it and/or modify
    it under the terms of the GNU General Public License as published by
    the Free Software Foundation, either version 3 of the License, or
    (at your option) any later version.

    This program is distributed in the hope that it will be useful,
    but WITHOUT ANY WARRANTY; without even the implied warranty of
    MERCHANTABILITY or FITNESS FOR A PARTICULAR PURPOSE.  See the
    GNU General Public License for more details.

    You should have received a copy of the GNU General Public License
    along with this program.  If not, see <http://www.gnu.org/licenses/>.
*/

//dependencies
var path        = require('path');
var async       = require('async');
var HtmlEncoder = require('htmlencode');
var util        = require('../../util.js');

module.exports = function(pb) {

    /**
     * A templating engine that provides the ability to read in file snippets and
     * call back for data based on the flags in the template file.  The instance
     * can be provided a Localization instance which will be used to perform
     * translations for localization flags are encountered.  Flags are marked in
     * html files by the pattern ^xzy^.  The values provided here are not HTML
     * encoded.  Any reserved characters must be manually encoded by any flag
     * call backs.
     *
     * @class TemplateService
     * @constructor
     * @module Services
     * @submodule Entities
     * @param {Object} [localizationService] The localization service object
     * @param {String} siteUid context site for this service
     */
<<<<<<< HEAD
    function TemplateService(localizationService, siteUid) {
        this.localCallbacks      = {
=======
    function TemplateService(opts){
        var localizationService;
        if (!opts || util.isFunction(opts)) {
            localizationService = opts;
            opts = {};
        }
        else {
            localizationService = opts.ls;
        }
        
        this.localCallbacks = {
>>>>>>> bdb654b1
            year: (new Date()).getFullYear()
        };

        this.localizationService = null;
        if (localizationService) {
            this.localizationService = localizationService;
        }
        
        /**
         * @property activeTheme
         */
        this.activeTheme = opts.activeTheme;

        //set the prioritized template as not specified
        this.theme = null;

        //ensure template loader is initialized
        if (TEMPLATE_LOADER === null) {
            var objType  = 'template';
            var services = [];

            //add in-memory service
            if (pb.config.templates.use_memory){
                var options = {
                    objType: objType,
                    timeout: pb.config.templates.memory_timeout
                };
                services.push(new pb.MemoryEntityService(options));
            }

            //add cache service
            if (pb.config.templates.use_cache) {
                services.push(new pb.CacheEntityService(objType));
            }

            //always add fs service
            services.push(new pb.TemplateEntityService());

            TEMPLATE_LOADER = new pb.SimpleLayeredService(services, 'TemplateService');
        }

        /**
         * Indicates if the data from the registered flags
         * should be reprocessed.  The value is FALSE by default.
         * @property reprocess
         * @type {Boolean}
         */
        this.reprocess = false;

        /**
         * @property unregisteredFlagTemplate
         * @type {Function}
         */
        this.unregisteredFlagHandler = null;

        this.siteUid = pb.SiteService.getCurrentSite(siteUid);
        this.settingService = pb.SettingServiceFactory.getServiceBySite(this.siteUid);

        /**
         * @property pluginService
         * @type {PluginService}
         */
        this.pluginService = new pb.PluginService(this.siteUid);

        this.init();
    }

    //constants
    var TEMPLATE_PREFIX         = 'tmp_';
    var TEMPLATE_PREFIX_LEN     = TEMPLATE_PREFIX.length;
    var LOCALIZATION_PREFIX     = 'loc_';
    var LOCALIZATION_PREFIX_LEN = LOCALIZATION_PREFIX.length;
    var SYSTEM_PREFIX           = 'system_';
    var SYSTEM_PREFIX_LEN       = SYSTEM_PREFIX.length;

    var TEMPLATE_LOADER = null;

    var TEMPLATE_PIECE_STATIC = 'static';
    var TEMPLATE_PIECE_FLAG   = 'flag';

    /**
     * A container that provides the mapping for global call backs.  These should
     * only be added to at the start of the application or on plugin install/update.
     *
     * @private
     * @property
     */
    var GLOBAL_CALLBACKS = {
        site_root: pb.config.siteRoot,
        site_name: pb.config.siteName,
        site_menu_logo: '/img/logo_menu.png',
        version: pb.config.version
    };

    /**
     * The default handler for unregistered flags.  It outputs the flag back out.
     * @property unregisteredFlagHandler
     * @type {Function}
     */
    TemplateService.unregisteredFlagHandler = function(flag, cb) {
        cb(null, '^'+flag+'^');
    };

    /**
     * Sets up the default flags required for the template service,
     * including the flags that were previously considered to be global but
     * now requires to be instanced with the TemplateService
     *
     * @method init
     */
    TemplateService.prototype.init = function () {
        var self = this;

        self.registerLocal('site_logo', function (err, callback) {
           self.settingService.get('site_logo', function (err, logo) {
               callback(err, logo || '/img/pb_logo.png');
           });
        });

        self.registerLocal('site_icon', function (err, callback) {
            self.pluginService.getActiveIcon(callback);
        });
    };

    /**
     * Sets the prioritized theme to use when loading templates
     *
     * @method setTheme
     * @param {string} theme The name of the theme.
     */
    TemplateService.prototype.setTheme = function(theme) {
        this.theme = theme;
    };

    /**
     * Retrieves the prioratized theme
     *
     * @method getTheme
     * @return {string} The prioritized theme to use when loading templates
     */
    TemplateService.prototype.getTheme = function() {
        return this.theme;
    };

    /**
     * When a flag is encountered that is not registered with the engine the 
     * handler is called as a fail safe.  It is expected to return a string that 
     * will be put in the place of the flag.
     *
     * @method setUnregisteredFlagHandler
     * @param {Function} unregisteredFlagHandler
     * @return {Boolean} TRUE when the handler was set, FALSE if not
     */
    TemplateService.prototype.setUnregisteredFlagHandler = function(unregisteredFlagHandler) {
        if (!util.isFunction(unregisteredFlagHandler)) {
            return false;
        }

        this.unregisteredFlagHandler = unregisteredFlagHandler;
        return true;
    };

    /**
     * When a flag is encountered that is not registered with the engine the 
     * handler is called as a fail safe unless there is a locally registered handler.  
     * It is expected to return a string that will be put in the place of the flag.
     *
     * @method setGlobalUnregisteredFlagHandler
     * @param {Function} unregisteredFlagHandler
     * @return {Boolean} TRUE when the handler was set, FALSE if not
     */
    TemplateService.setGlobalUnregisteredFlagHandler = function(unregisteredFlagHandler) {
        if (!util.isFunction(unregisteredFlagHandler)) {
            return false;
        }

        TemplateService.unregisteredFlagHandler = unregisteredFlagHandler;
        return true;
    };

    /**
     * Sets the option that when true, instructs the engine to inspect the content 
     * provided by a flag for more flags.  This is one way of providing iterative 
     * processing of items.  See the sample plugin for an example.
     * @method setReprocess
     * @param {Boolean} reprocess
     */
    TemplateService.prototype.setReprocess = function(reprocess) {
        this.reprocess = reprocess ? true : false;
    };
    
    /**
     * Retrieves the active theme.  When not provided the service retrieves it 
     * from the settings service.
     * @private
     * @method _getActiveTheme
     * @param {Function} cb
     */
    TemplateService.prototype._getActiveTheme = function(cb) {
        if (this.activeTheme) {
            return cb(null, this.activeTheme);
        }
        pb.settings.get('active_theme', cb);
    };

    /**
     * Retrieves the raw template based on a priority.  The path to the template is
     * derived from the specified relative path and the following order of
     * directories:
     * <ol>
     * <li>The theme provided by "getTheme" if not null</li>
     * <li>The globally set active_theme</li>
     * <li>Iterates over the list of active plugins looking for the template</li>
     * <li>The system template directory</li>
     * </ol>
     *
     * @method getTemplateContentsByPriority
     * @param {string} relativePath
     * @param {function} cb Callback function
     */
    TemplateService.prototype.getTemplateContentsByPriority = function(relativePath, cb) {
        var self = this;
        
        //build set of paths to search through
        var hintedTheme   = this.getTheme();
        var paths         = [];
        if (hintedTheme) {
            paths.push(TemplateService.getCustomPath(this.getTheme(), relativePath));
        }
<<<<<<< HEAD
        self.settingService.get('active_theme', function(err, activeTheme){
=======
        this._getActiveTheme(function(err, activeTheme){
>>>>>>> bdb654b1
            if (activeTheme !== null) {
                paths.push(TemplateService.getCustomPath(activeTheme, relativePath));
            }

            var activePlugins = self.pluginService.getActivePluginNames();
            for (var i = 0; i < activePlugins.length; i++) {
                if (hintedTheme !== activePlugins[i] && 'pencilblue' !== activePlugins[i]) {
                    paths.push(TemplateService.getCustomPath(activePlugins[i], relativePath));
                }
            }
            paths.push(TemplateService.getDefaultPath(relativePath));

            //iterate over paths until a valid template is found
            var i        = 0;
            var doLoop   = true;
            var template = null;
            async.whilst(
                function(){return i < paths.length && doLoop;},
                function(callback) {

                    //attempt to load template
                    TEMPLATE_LOADER.get(paths[i], function(err, templateData){
                        template = templateData;
                        doLoop   = util.isError(err) || !util.isObject(template);
                        i++;
                        callback();
                    });
                },
                function(err) {
                    cb(err, template);
                }
            );
        });
    };

    /**
     * Loads a template file along with any encountered sub-template files and
     * processes any flags.  The call back provides any error encountered and a
     * second parameter that is the transformed content.
     *
     * @method load
     * @param {string}   templateLocation The relative location of the template file.
     * @param {function} cb               Callback function
     */
    TemplateService.prototype.load = function(templateLocation, cb) {
        if (!util.isFunction(cb)) {
            throw new Error('cb parameter must be a function');
        }
        
        var self = this;
        this.getTemplateContentsByPriority(templateLocation, function(err, templateContents) {
            if (util.isError(err)) {
                return cb(err, null);
            }
            else if (!templateContents) {
                return cb(new Error('Failed to find a matching template for location: '+templateLocation), null);
            }

            self.process(templateContents, cb);
        });
    };

    /**
     * Scans the template for flags.  The callback provides any error and a second
     * parameter that is the populated template with any registered flags replaced.
     *
     * @method process
     * @param {Object} content The raw content to be inspected for flags
     * @param {function} cb Callback function
     */
    TemplateService.prototype.process = function(content, cb) {
        if (!util.isObject(content)) {
            return cb(new Error("TemplateService: A valid content object is required in order for the template engine to process the value. Content="+util.inspect(content)), content);
        }
        else if (!util.isFunction(cb)) {
            throw new Error('cb parameter must be a function');
        }
        
        //iterate parts
        var self  = this;
        var tasks = util.getTasks(content.parts, function(parts, i) {
            return function(callback) {

                //callback with static content
                var part = parts[i];
                if (part.type === TEMPLATE_PIECE_STATIC) {
                    return callback(null, part.val);
                }
                else if (part.type === TEMPLATE_PIECE_FLAG) {

                    self.processFlag(part.val, function(err, subContent) {
                        if (pb.log.isSilly()) {
                            var str = subContent;
                            if (util.isString(str) && str.length > 20) {
                                str = str.substring(0, 17)+'...';
                            }
                            pb.log.silly("TemplateService: Processed flag [%s] Content=[%s]", part.val, str);
                        }
                        callback(err, subContent);
                    });
                }
                else {
                    pb.log.error('An invalid template part type was provided: %s', part.type);
                    callback(new Error('An invalid template part type was provided: '+part.type));
                }
            };
        });
        async.series(tasks, function(err, results) {
            cb(err, util.isArray(results) ? results.join('') : '');
        });
    };

    /**
     * Called when a flag is encountered by the processing engine.  The function is
     * responsible for delegating out the responsibility of the flag to the
     * registered entity.  Some flags are handled by default (although they can
     * always be overriden locally or globally).  The following flags are considered
     * "baked in" and will be handled automatically unless overriden:
     * <ul>
     * <li>^loc_xyz^ - A localization flag.  When provided, the Localization
     * instance will have its "get" function called in an attempt to retrieve the
     * properly translated value for the key (the part betwee "^loc_" and the ending
     * "^").
     * </li>
     * <li>^tmp_somedir=someotherdir=templatefileminusext^ - Specifies a
     * sub-template that should be loaded processed.  The file is expected to have
     * a .html extension.
     * </li>
     * </ul>
     *
     * @method processFlag
     * @param {string} flag The flag to be processed. The value should NOT contain
     * the carrot (^) prefix or postfix.
     * @param {function} cb Callback function
     */
    TemplateService.prototype.processFlag = function(flag, cb) {
        var self = this;

        //check local
        var doFlagProcessing = function(flag, cb) {
            var tmp;
            if ((tmp = self.localCallbacks[flag]) !== undefined) {//local callbacks
                self.handleReplacement(flag, tmp, cb);
                return;
            }
            else if ((tmp = GLOBAL_CALLBACKS[flag]) !== undefined) {//global callbacks
                self.handleReplacement(flag, tmp, cb);
                return;
            }
            else if (flag.indexOf(LOCALIZATION_PREFIX) == 0 && self.localizationService) {//localization
                cb(null, self.localizationService.get(flag.substring(LOCALIZATION_PREFIX_LEN)));
                return;
            }
            else if (flag.indexOf(TEMPLATE_PREFIX) == 0) {//sub-templates
                self.handleTemplateReplacement(flag, function(err, template) {
                    cb(null, template);
                });
                return;
            }
            else {

                //log result
                if (pb.log.isSilly()) {
                    pb.log.silly("TemplateService: Failed to process flag [%s]", flag);
                }

                //the flag was not registered.  Hand it off to a handler for any 
                //catch-all processing.
                if (util.isFunction(self.unregisteredFlagHandler)) {
                    self.unregisteredFlagHandler(flag, cb);
                }
                else {
                    TemplateService.unregisteredFlagHandler(flag, cb);
                }
            }
        };
        doFlagProcessing(flag, cb);
    };

    /**
     * When a sub-template flag is encountered by the processing engine this
     * function is called to parse the flag and delegate out the loading and
     * processing of the sub-template.
     *
     * @method handleTemplateReplacement
     * @param {string} flag The sub-template flag
     * @param {function} cb Callback function
     */
    TemplateService.prototype.handleTemplateReplacement = function(flag, cb) {
        var pattern      = flag.substring(TEMPLATE_PREFIX_LEN);
        var templatePath = pattern.replace(/=/g, path.sep);

        if (pb.log.isSilly()) {
            pb.log.silly("Template Serice: Loading Sub-Template. FLAG=[%s] Path=[%s]", flag, templatePath);
        }
        this.load(templatePath, function(err, template) {
            cb(err, template);
        });
    };

    /**
     * Called when the processing engine encounters a non-sub-template flag.  The
     * function delegates the content transformation out to either the locally or
     * globally registered function.  In the event that a value was registered and not
     * a function then the value is used as the second parameter in the callback.
     * During template re-assembly the value will be converted to a string.
     *
     * @method handleReplacement
     * @param {string} flag The flag to transform
     * @param {mixed} replacement The value can either be a function to handle the
     * replacement or a value.
     * @param {function} cb Callback function
     */
    TemplateService.prototype.handleReplacement = function(flag, replacement, cb) {
        var self    = this;
        var handler = function(err, content) {

            //check for special condition
            if (content instanceof TemplateValue) {
                content = content.val();
            }
            else if (util.isObject(content) || util.isString(content)){;
                content = HtmlEncoder.htmlEncode(content.toString());
            }

            //prevent infinite loops
            if (!self.reprocess || TemplateService.isFlag(content, flag)) {
                cb(err, content);
            }
            else {
                content = {
                    parts: TemplateService.compile(content)
                };
                self.process(content, cb);
            }
        };

        //do replacement
        if (typeof replacement === 'function') {
            replacement(flag, handler);
        }
        else {
            handler(null, replacement);
        }
    };

    /**
     * Registers a value or function for the specified
     *
     * @method registerLocal
     * @param {string} flag The flag name to map to the value when encountered in a
     * template.
     * @param {mixed} callbackFunctionOrValue The function to execute to perform the
     * transformation or the value to substitute in place of the flag.
     * @return {Boolean} TRUE when registered successfully, FALSE if not
     */
    TemplateService.prototype.registerLocal = function(flag, callbackFunctionOrValue) {
        this.localCallbacks[flag] = callbackFunctionOrValue;
        return true;
    };

    /**
     * Retrieves the content template names and locations for the active theme.
     *
     * @method getTemplatesForActiveTheme
     * @param {function} cb A call back that provides two parameters: cb(err, [{templateName: templateLocation])
     */
    TemplateService.prototype.getTemplatesForActiveTheme = function(cb) {
        var self = this;
        
<<<<<<< HEAD
        self.settingService.get('active_theme', function(err, activeTheme) {
=======
        this._getActiveTheme(function(err, activeTheme) {
>>>>>>> bdb654b1
            if(util.isError(err) || activeTheme == null) {
                cb(err, []);
                return;
            }

            //function to retrieve plugin
            var getPlugin = function(uid, callback) {
                if (uid === 'pencilblue') {

                    //load pencilblue plugin
                    var file = pb.PluginService.getDetailsPath('pencilblue');
                    pb.PluginService.loadDetailsFile(file, function(err, pb) {
                        if (pb) {
                            pb.dirName = 'pencilblue';
                        }
                        callback(err, pb);
                    });
                }
                else {
                    //load normal plugin
                    self.pluginService.getPlugin(activeTheme, callback);
                }
            };

            //do plugin retrieval
            getPlugin(activeTheme, function(err, plugin) {

                var templates = [];
                if (plugin && plugin.theme && plugin.theme.content_templates) {

                    for (var j = 0; j < plugin.theme.content_templates.length; j++) {

                        var template = plugin.theme.content_templates[j];
                        templates.push(template);
                    }
                }
                cb(err, templates);
            });
        });
    };
    
    /**
     * Creates an instance of Template service based 
     * @method getChildInstance
     * @return {TemplateService}
     */
    TemplateService.prototype.getChildInstance = function() {
        
        var opts = {
            ls: this.localizationService,
            activeTheme: this.activeTheme
        };
        var childTs                     = new TemplateService(opts);
        childTs.theme                   = this.theme;
        childTs.localCallbacks          = util.merge(this.localCallbacks, {});
        childTs.reprocess               = this.reprocess;
        childTs.unregisteredFlagHandler = this.unregisteredFlagHandler;
        return childTs;
    };

    /**
     * Determines if the content provided is equal to the flag
     * @static
     * @method isFlag
     * @param {String} content
     * @param {String} flag
     * @return {String}
     */
    TemplateService.isFlag = function(content, flag) {
        return util.isString(content) && (content.length === 0 || ('^'+flag+'^') === content);
    };

    /**
     * Retrieves the content templates that are available for use to render
     * Articles and pages.
     *
     * @method getAvailableContentTemplates
     * @param site
     * @return {Array} An array of template definitions
     */
    TemplateService.getAvailableContentTemplates = function(site) {
        var templates = pb.PluginService.getActiveContentTemplates(site);
        templates.push(
            {
                theme_uid: 'pencilblue',
                theme_name: 'PencilBlue',
                name: "Default",
                file: "index"
            }
        );
        return templates;
    };

    /**
     * Registers a value or function for the specified
     *
     * @static
     * @method registerGlobal
     * @param {string} flag The flag name to map to the value when encountered in a
     * template.
     * @param {mixed} callbackFunctionOrValue The function to execute to perform the
     * transformation or the value to substitute in place of the flag.
     * @return {Boolean} TRUE when registered successfully, FALSE if not
     */
    TemplateService.registerGlobal = function(key, callbackFunctionOrValue) {
        GLOBAL_CALLBACKS[key] = callbackFunctionOrValue;
        return true;
    };

    /**
     * Retrieves the default path to a template file based on the assumption that
     * the provided path is relative to the pencilblue/plugins/pencilblue/templates/ directory.
     *
     * @static
     * @method getDefaultPath
     * @param {string} templateLocation
     * @return {string} The absolute path
     */
    TemplateService.getDefaultPath = function(templateLocation){
        return path.join(pb.config.docRoot, 'plugins', 'pencilblue', 'templates', templateLocation + '.html');
    };

    /**
     * Retrieves the path to a template file based on the assumption that
     * the provided path is relative to the pencilblue/plugins/[themeName]/templates/ directory.
     *
     * @static
     * @method getCustomPath
     * @param {string} templateLocation
     * @return {string} The absolute path
     */
    TemplateService.getCustomPath = function(themeName, templateLocation){
        return path.join(pb.config.docRoot, 'plugins', themeName, 'templates', templateLocation + '.html');
    };

    /**
     * Compiles the content be eagerly searching for flags/directives.  The static
     * content is also placed into an object.  Whether static or a flag, an object
     * is created and pushed into an array.  Each object has two properties: "type"
     * that describes the type of template part it is (static, flag).  "val" the
     * string value of the part.
     * @static
     * @method compile
     * @param {String} text The template text to compile
     * @param {String} [start='^'] The starting flag marker
     * @param {String} [end='^'] The ending flag marker
     * @return {Array} The array template parts
     */
    TemplateService.compile = function(text, start, end) {
        if (!pb.validation.validateNonEmptyStr(text, true)) {
            pb.log.warn('TemplateService: Cannot parse the content because it is not a valid string: '+text);
            return [];
        }
        if (!pb.validation.validateNonEmptyStr(start, true)) {
            start = '^';
        }
        if (!pb.validation.validateNonEmptyStr(end, true)) {
            end = '^';
        }

        //generates the proper part form
        var genPiece = function(type, val) {
            return {
                type: type,
                val: val
            };
        };

        var i;
        var pipe      = 0;
        var flag      = null;
        var static    = null;
        var flagFound = 0;
        var compiled  = [];
        while ( (i = text.indexOf(start)) >= 0) {

            var start_pos = i + start.length;
            var end_pos   = text.indexOf(end, start_pos);
            if (end_pos >= 0) {

                //determine precursing static content & flag
                flag   = text.substring(start_pos, end_pos);
                static = text.substring(0, start_pos - start.length);

                //add the static content
                if (static) {
                    compiled.push(genPiece(TEMPLATE_PIECE_STATIC, static));
                }

                //add the flag
                if (flag) {
                    compiled.push(genPiece(TEMPLATE_PIECE_FLAG, flag));
                }

                //cut the text down to after the current flag
                text = text.substring(end_pos + end.length);
                if (!text) {
                    break;
                }
            }
            else {
                break;
            }
        }

        //add what's left
        if (text) {
            compiled.push(genPiece(TEMPLATE_PIECE_STATIC, text));
        }
        return compiled;
    };

    /**
     * A value that has special meaning to TemplateService.  It acts as a wrapper
     * for a value to be used in a template along with special processing
     * instructions.
     * @class TemplateValue
     * @constructor
     * @param {String} The raw value to be included in the template processing
     * @param {Boolean} [htmlEncode=true] Indicates if the value should be
     * encoded during serialization.
     */
    function TemplateValue(val, htmlEncode){

        this.raw        = val;
        this.htmlEncode = util.isBoolean(htmlEncode) ? htmlEncode : true;
    };

    /**
     * Encodes the value for an HTML document when a value is provided.
     * @method encode
     * @param {Boolean} [doHtmlEncoding] Sets the property to encode the value to HTML
     * @return {Boolean} The current value of the htmlEncode property
     */
    TemplateValue.prototype.encode = function(doHtmlEncoding) {
        if (doHtmlEncoding == true || doHtmlEncoding == false) {
            this.htmlEncode = doHtmlEncoding;
        }
        return this.htmlEncode;
    };

    /**
     * Specifies that the value should not be encoded for HTML
     * @method skipEncode
     */
    TemplateValue.prototype.skipEncode = function() {
        this.encode(false);
    };

    /**
     * Specifies that the value should be encoded for HTML
     * @method doEncode
     */
    TemplateValue.prototype.doEncode = function() {
        this.encode(true);
    };

    /**
     * Retrieves the processed value represented by this object.
     * @method val
     * @return {String} The processed value
     */
    TemplateValue.prototype.val = function() {
        var val = this.raw;
        if (this.encode()) {
            val = HtmlEncoder.htmlEncode(this.raw);
        }
        return val;
    };

    /**
     * Overrides the toString function in order to properly serialize the value.
     * @method toString
     * @return {String} A string representation of the value that follows the
     * processing instructions.
     */
    TemplateValue.prototype.toString = function() {
        return this.val();
    };
    
    return {
        TemplateService: TemplateService,
        TemplateValue: TemplateValue
    };
};<|MERGE_RESOLUTION|>--- conflicted
+++ resolved
@@ -39,10 +39,6 @@
      * @param {Object} [localizationService] The localization service object
      * @param {String} siteUid context site for this service
      */
-<<<<<<< HEAD
-    function TemplateService(localizationService, siteUid) {
-        this.localCallbacks      = {
-=======
     function TemplateService(opts){
         var localizationService;
         if (!opts || util.isFunction(opts)) {
@@ -54,7 +50,6 @@
         }
         
         this.localCallbacks = {
->>>>>>> bdb654b1
             year: (new Date()).getFullYear()
         };
 
@@ -110,7 +105,7 @@
          */
         this.unregisteredFlagHandler = null;
 
-        this.siteUid = pb.SiteService.getCurrentSite(siteUid);
+        this.siteUid = pb.SiteService.getCurrentSite(opts.site);
         this.settingService = pb.SettingServiceFactory.getServiceBySite(this.siteUid);
 
         /**
@@ -257,7 +252,7 @@
         if (this.activeTheme) {
             return cb(null, this.activeTheme);
         }
-        pb.settings.get('active_theme', cb);
+        this.settingService.get('active_theme', cb);
     };
 
     /**
@@ -284,11 +279,9 @@
         if (hintedTheme) {
             paths.push(TemplateService.getCustomPath(this.getTheme(), relativePath));
         }
-<<<<<<< HEAD
-        self.settingService.get('active_theme', function(err, activeTheme){
-=======
+
         this._getActiveTheme(function(err, activeTheme){
->>>>>>> bdb654b1
+
             if (activeTheme !== null) {
                 paths.push(TemplateService.getCustomPath(activeTheme, relativePath));
             }
@@ -558,12 +551,8 @@
      */
     TemplateService.prototype.getTemplatesForActiveTheme = function(cb) {
         var self = this;
-        
-<<<<<<< HEAD
-        self.settingService.get('active_theme', function(err, activeTheme) {
-=======
         this._getActiveTheme(function(err, activeTheme) {
->>>>>>> bdb654b1
+
             if(util.isError(err) || activeTheme == null) {
                 cb(err, []);
                 return;

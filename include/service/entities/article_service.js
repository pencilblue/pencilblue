--- conflicted
+++ resolved
@@ -33,15 +33,10 @@
      * @constructor
      *
      */
-<<<<<<< HEAD
-    function ArticleService(siteUid, onlyThisSite){
-        this.object_type = 'article';
+    function ArticleService(){
+        this.object_type = ARTICLE_TYPE;
         this.site = pb.SiteService.getCurrentSite(siteUid);
         this.siteQueryService = new pb.SiteQueryService(this.site, onlyThisSite);
-=======
-    function ArticleService(){
-        this.object_type = ARTICLE_TYPE;
->>>>>>> 5b424a75
     }
     
     /**

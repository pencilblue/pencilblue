/*
    Copyright (C) 2015  PencilBlue, LLC

    This program is free software: you can redistribute it and/or modify
    it under the terms of the GNU General Public License as published by
    the Free Software Foundation, either version 3 of the License, or
    (at your option) any later version.

    This program is distributed in the hope that it will be useful,
    but WITHOUT ANY WARRANTY; without even the implied warranty of
    MERCHANTABILITY or FITNESS FOR A PARTICULAR PURPOSE.  See the
    GNU General Public License for more details.

    You should have received a copy of the GNU General Public License
    along with this program.  If not, see <http://www.gnu.org/licenses/>.
*/

//dependencies
var process = require('process');
var domain  = require('domain');
var util    = require('../../../util.js');

module.exports = function PluginUninstallJobModule(pb) {

    /**
     * A system job that coordinates the uninstall of a plugin across the cluster.
     * The job has two modes.  The first is initiator.  This is the process that
     * receives the request to uninstall the plugin.  It coordinates a sequenced
     * uninstall from each process in the cluster.  The initiator does this by
     * getting a list of active processes through the service registry.  It then
     * uses the registry to send a message to each process to uninstall the plugin.
     * Some operations are repeated for each server but this is ok based on the
     * current set of operations.  When a command is received that instructs a
     * process to uninstall a plugin it creates an instance of the plugin uninstall
     * job with isInitiator = FALSE.  This changes causes the actual uninstall
     * process to take place.  Log statements are sent both to the system logger
     * and to the job log persistence entity.
     * @class PluginUninstallJob
     * @constructor
     * @extends PluginJobRunner
     */
    function PluginUninstallJob(){
        PluginUninstallJob.super_.call(this);

        //initialize
        this.setParallelLimit(1);
    }
    util.inherits(PluginUninstallJob, pb.PluginJobRunner);

    /**
     * The command to that intends for the the uninstall job to run
     * @static
     * @readonly
     * @property UNINSTALL_PLUGIN_COMMAND
     * @type {String}
     */
    PluginUninstallJob.UNINSTALL_PLUGIN_COMMAND = 'uninstall_plugin';

    /**
     * @private
     * @static
     * @property GLOBAL_PREFIX
     * @type {String}
     */
    var GLOBAL_PREFIX = pb.SiteService.GLOBAL_SITE;
    
    /**
     * @private
     * @static
     * @property SITE_FIELD
     * @type {String}
     */
    var SITE_FIELD = pb.SiteService.SITE_FIELD;

    /**
     * Retrieves the tasks needed to contact each process in the cluster to
     * uninstall the plugin.
     * @method getInitiatorTasks
     * @param {Function} cb A callback that takes two parameters: cb(Error, Object|Array)
     */
    PluginUninstallJob.prototype.getInitiatorTasks = function(cb) {
        var self = this;

        var command = {
            pluginUid: self.getPluginUid(),
            jobId: self.getId(),
            site: self.getSite(),
            //we provide a progress function to update the job listing
            progress: function(indexOfExecutingTask, totalTasks) {

                var increment = indexOfExecutingTask > 0 ? 100 / totalTasks / self.getChunkOfWorkPercentage(): 0;
                self.onUpdate(increment);
            }
        };
        var tasks = [
            this.createCommandTask(PluginUninstallJob.UNINSTALL_PLUGIN_COMMAND, command)
        ];
        cb(null, tasks);
    };

    /**
     * Retrieves the tasks needed to uninstall the plugin from this executing
     * process.  The tasks are executed in series:
     * <ol>
     * <li>Call the plugin's onUninstall function</li>
     * <li>Unregister any routes and controllers</li>
     * <li>Remove any plugin settings</li>
     * <li>Remove any theme settings</li>
     * <li>Remove the plugin record from persistence</li>
     * <li>Switch active theme if needed</li>
     * <li>Deactivate the plugin from this process</li>
     * </ol>
     * @method getWorkerTasks
     * @param {Function} cb A callback that takes two parameters: cb(Error, Object|Array)
     */
    PluginUninstallJob.prototype.getWorkerTasks = function(cb) {
        var self = this;

        var pluginUid = this.getPluginUid();
        var site = this.getSite();
        var tasks = [

            //call onUninstall
            function(callback) {
                if (!pb.PluginService.isPluginActiveBySite(pluginUid, site)) {
                    self.log("Skipping call to plugin's onUninstall function.  Main module was not active.");
                    callback(null, true);
                    return;
                }

                var mm = pb.PluginService.getActiveMainModule(pluginUid, site);
                if (util.isFunction(mm.onUninstall) || util.isFunction(mm.onUninstallWithContext)) {
                    self.log('Calling plugin onUnstall', pluginUid);

                    var d = domain.create();
                    d.on('error', callback);
                    d.run(function() {
                        if (util.isFunction(mm.onUninstall)) {
                            mm.onUninstall(callback);
                        } else {
                            var context = {site: site};
                            mm.onUninstallWithContext(context, callback);
                        }
                    });
                }
                else {
                    self.log('Plugin onUninstall function does not exist.  Skipping.');
                    callback(null, true);
                }
            },

            //unregister routes
            function(callback) {
                var routesRemoved = pb.RequestHandler.unregisterThemeRoutes(pluginUid, site);
                self.log('Unregistered %d routes', routesRemoved);
                process.nextTick(function(){callback(null, true);});
            },

            //remove localization
            function(callback) {
                
                //retrieve localizations
                self.pluginService.getLocalizations(pluginUid, function(err, localizations) {
                    if (util.isError(err)) {
                        return callback(err);
                    }
                    else if (util.isNullOrUndefined(localizations)) {
                        
                        //no localization directory was found
                        return callback(null, true);
                    }
                    
                    //remove all localizations
                    var result = true;
                    Object.keys(localizations).forEach(function(locale) {
                        result &= pb.Localization.unregisterLocale(locale, { plugin: pluginUid });
                    });
                    callback(null, result);
                });
            },

            //remove settings
            function(callback) {
                self.log('Attemping to remove plugin settings');
                self.pluginService.purgePluginSettings(pluginUid, function (err, result) {
                    callback(err, !util.isError(err) && result);

<<<<<<< HEAD
=======
                self.pluginService.pluginSettingsService.purge(pluginUid, function (err, result) {
                    callback(err, !util.isError(err));
>>>>>>> fc7fc2d6
                });
            },

            //remove theme settings
            function(callback) {
                self.log('Attemping to remove theme settings');
<<<<<<< HEAD
                self.pluginService.purgeThemeSettings(pluginUid, function (err, result) {
                    callback(err, !util.isError(err) && result);
=======

                self.pluginService.themeSettingsService.purge(pluginUid, function (err, result) {
                    callback(err, !util.isError(err));
>>>>>>> fc7fc2d6
                });
            },

            //remove plugin record from "plugin" collection
            function(callback) {
                self.log('Attemping to remove plugin from persistent storage');

                var where = {
                    uid: pluginUid
                };

                var hasNoSite = {};
                hasNoSite[SITE_FIELD] = { $exists : false};

                var siteIsGlobal = {};
                siteIsGlobal[SITE_FIELD] = GLOBAL_PREFIX;

                if(!site || site === GLOBAL_PREFIX) {
                    where.$or = [
                        hasNoSite,
                        siteIsGlobal
                    ];
                } else {
                    where[SITE_FIELD] = site;
                }

                var dao = new pb.DAO();
                dao.delete(where, 'plugin', function(err, result) {
                    callback(err, !util.isError(err));
                });
            },

            //roll over to default theme
            function(callback) {
                self.log('Inspecting the active theme');

                //retrieve the plugin so we can see if the value matches what we
                //are uninstalling
                var settings = pb.SettingServiceFactory.getService(pb.config.settings.use_memory, pb.config.settings.use_cache, site, true);
                settings.get('active_theme', function(err, activeTheme) {
                    if (util.isError(err)) {
                        return callback(err, false);
                    }

                    //check if we need to reset the active theme
                    if (activeTheme === pluginUid) {
                        self.log('Uninstalling the active theme.  Switching to:' + pb.config.plugins.default);
                        settings.set('active_theme', pb.config.plugins.default, function(err, result) {
                            callback(err, result ? true : false);
                        });
                    }
                    else {
                        callback(null, true);
                    }
                });
            },

            //remove from ACTIVE_PLUGINS//unregister services
            function(callback) {
                var result = pb.PluginService.deactivatePlugin(pluginUid, site);
                process.nextTick(function(){callback(null, result);});
            }
        ];
        cb(null, tasks);
    };

    /**
     * Called when the tasks have completed execution and isInitiator = FALSE. The
     * function blindly passes the results of the tasks back to the callback.
     * @param {Error} err The error that occurred (if any) during task execution
     * @param {Array} results An array containing the result of each executed task
     * @param {Function} cb A callback that provides two parameters: The first is
     * any error that occurred (if exists) and the second is an array of Boolean
     * values that indicate the success or failure of each task.
     */
    PluginUninstallJob.prototype.processWorkerResults = function(err, results, cb) {
        cb(err, results);
    };

    //exports
    return PluginUninstallJob;
};<|MERGE_RESOLUTION|>--- conflicted
+++ resolved
@@ -184,26 +184,14 @@
                 self.log('Attemping to remove plugin settings');
                 self.pluginService.purgePluginSettings(pluginUid, function (err, result) {
                     callback(err, !util.isError(err) && result);
-
-<<<<<<< HEAD
-=======
-                self.pluginService.pluginSettingsService.purge(pluginUid, function (err, result) {
-                    callback(err, !util.isError(err));
->>>>>>> fc7fc2d6
                 });
             },
 
             //remove theme settings
             function(callback) {
                 self.log('Attemping to remove theme settings');
-<<<<<<< HEAD
                 self.pluginService.purgeThemeSettings(pluginUid, function (err, result) {
                     callback(err, !util.isError(err) && result);
-=======
-
-                self.pluginService.themeSettingsService.purge(pluginUid, function (err, result) {
-                    callback(err, !util.isError(err));
->>>>>>> fc7fc2d6
                 });
             },
 

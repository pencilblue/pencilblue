--- conflicted
+++ resolved
@@ -282,12 +282,6 @@
         if (!pb.validation.isNonEmptyStr(locale, true)) {
             return null;
         }
-<<<<<<< HEAD
-        if (locale && locale.indexOf('_') < 0)
-            locale = locale.replace('-','_');
-=======
-
->>>>>>> e1e8f3dc
         return Localization.storage[locale.toLowerCase()] || null;
     };
 

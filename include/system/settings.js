/*
    Copyright (C) 2016  PencilBlue, LLC

    This program is free software: you can redistribute it and/or modify
    it under the terms of the GNU General Public License as published by
    the Free Software Foundation, either version 3 of the License, or
    (at your option) any later version.

    This program is distributed in the hope that it will be useful,
    but WITHOUT ANY WARRANTY; without even the implied warranty of
    MERCHANTABILITY or FITNESS FOR A PARTICULAR PURPOSE.  See the
    GNU General Public License for more details.

    You should have received a copy of the GNU General Public License
    along with this program.  If not, see <http://www.gnu.org/licenses/>.
*/
'use strict';

//dependencies
const _ = require('lodash');
const BaseObjectService = require('../service/base_object_service');
const CacheEntityService = require('../service/cache_entity_service');
const Configuration = require('../config');
const DbEntityService = require('../service/db_entity_service');
const MemoryEntityService = require('../service/memory_entity_service');
const RegExpUtils = require('../utils/reg_exp_utils');
const SimpleLayeredService = require('../service/simple_layered_service');
const SiteUtils = require('../../lib/utils/siteUtils');
const ValidationService = require('../validation/validation_service');

/**
 * Tracks the number of instances created
 * @private
 * @static
 * @property count
 * @type {Integer}
 */
var count = 1;

/**
 * SettingServiceFactory - Creates a service that will provide access to settings
 * @class SettingsServiceFactory
 * @constructor
 */
class SettingServiceFactory {

    /**
     * Creates a new instance of settings service with specified site, using the memory and cache settings of pb config
     *
     * @static
     * @method getServiceBySite
     * @param {String} site
     * @param {Boolean=} onlyThisSite
     */
    static getServiceBySite(site, onlyThisSite) {
        if (Configuration.active.multisite.enabled) {
            return SettingServiceFactory.getService(Configuration.active.settings.use_memory, Configuration.active.settings.use_cache, site, onlyThisSite);
        }
        return SettingServiceFactory.getService(Configuration.active.settings.use_memory, Configuration.active.settings.use_cache, SiteUtils.GLOBAL_SITE);
    }

    /**
     * Creates a new instance of the settings service
     * @param {Boolean} useMemory
     * @param {Boolean} useCache
<<<<<<< HEAD
     *
     * @param {String} site siteId
     * @param {Boolean} [onlyThisSite] whether this service should only return setting specified by site
=======
     * @param {String} site  siteId
     * @param {Boolean} [onlyThisSite=false]  whether this service should only return setting specified by site
>>>>>>> 9a7fe6c3
     * @return {SimpleLayeredService}
     */
    static getService(useMemory, useCache, site, onlyThisSite) {
        var keyField = 'key';
        var valueField = 'value';
        var services = [];

        var options = {
            objType: SettingService.TYPE,
            valueField: valueField,
            keyField: keyField,
            timeout: Configuration.active.settings.memory_timeout,
            site: site,
            onlyThisSite: !!onlyThisSite
        };

        //add in-memory service
        if (useMemory) {
            services.push(new MemoryEntityService(options));
        }

        //add cache service
        if (useCache) {
            services.push(new CacheEntityService(options));
        }

        //always add db service
        services.push(new DbEntityService(options));

        return new SimpleLayeredService(services, 'SettingService' + count++);
    }

    /**
     * @method getBaseObjectService
     * @param {Object} options
     * @param {String} options.site
     * @param {Boolean} options.onlyThisSite
     */
    static getBaseObjectService(options) {
        return new SettingService(options);
    }
}

/**
 * @class SettingService
 * @constructor
 * @param {Object} options
 * @param {String} options.site
 * @param {Boolean} options.onlyThisSite
 */
class SettingService extends BaseObjectService {
    constructor(options) {

        /**
         * @property cacheService
         * @type {SimpleLayeredService}
         */
        this.cacheService = SettingServiceFactory.getServiceBySite(options.site, options.onlyThisSite);

        options.type = SettingService.TYPE;
        super(options);
    }

    /**
     * The collection that contains settings
     * @readonly
     * @type {String}
     */
    static get TYPE() {
        return 'setting';
    }

    /**
     * @protected
     * @method _get
     * @param {String} id
     * @param {Object} options
     * @param {Function} cb
     */
    _get(id, options, cb) {
        this.cacheService.get(id, function (err, result) {
            cb(err, _.isNil(result) ? null : {key: id, value: result});
        });
    }

    /**
     * Constructs the where condition that uniquely identifies the DTO from the
     * persistence store.  If the clause cannot be constructed the function
     * should return null
     * @method getIdWhere
     * @param {Object} dto
     * @return {Object}
     */
    getIdWhere(dto) {
        return dto.key ? {key: dto.key} : null;
    }

    /**
     * Deletes an object by key
     * @method deleteById
     * @param {String} id
     * @param {Object} options
     * @param {Function} cb
     */
    deleteById(id, options, cb) {
        if (_.isFunction(options)) {
            cb = options;
            options = {};
        }
        options.where = {key: id};

        this.deleteSingle(options, cb);
    }

    /**
     * @static
     * @method afterSave
     * @param {Object} context
     * @param {Function} cb
     */
    static afterSave(context, cb) {
        context.service.cacheService.set(context.data.key, context.data.value, cb);
    }

    /**
     * Purges the data from the cache after it is deleted from the persistence
     * store
     * @static
     * @method afterDelete
     * @param {Object} context
     * @param {Function} cb Takes a single error, if exists
     */
    static afterDelete(context, cb) {
        context.service.cacheService.purge(context.data.key, cb);
    }

    /**
     * Formats the data before it is merged
     * @static
     * @method format
     * @param {Object} context
     * @param {Function} cb Takes a single error, if exists
     */
    static format(context, cb) {
        var dto = context.data;
        dto.key = BaseObjectService.sanitize(dto.key);
        if (_.isString(dto.value)) {
            dto.value = BaseObjectService.sanitize(dto.value);
        }
        cb(null);
    }

    /**
     *
     * @static
     * @method
     * @param {Object} context
     * @param {SettingService} context.service An instance of the service that triggered
     * the event that called this handler
     * @param {Function} cb A callback that takes a single parameter: an error if occurred
     */
    static merge(context, cb) {
        var obj = context.object;
        var dto = context.data;
        if (context.isCreate) {
            obj.key = dto.key;
        }
        obj.value = dto.value;
        cb(null);
    }

    /**
     *
     * @static
     * @method validate
     * @param {Object} context
     * @param {Object} context.data The DTO that was provided for persistence
     * @param {TopicService} context.service An instance of the service that triggered
     * the event that called this handler
     * @param {Function} cb A callback that takes a single parameter: an error if occurred
     */
    static validate(context, cb) {
        var obj = context.data;
        var errors = context.validationErrors;

        if (!ValidationService.isNonEmptyStr(obj.key, true)) {
            errors.push(BaseObjectService.validationFailure('key', 'Key is required'));

            //no need to check the DB.  Short circuit it here
            return cb(null, errors);
        }

        //validate key is not taken
        var where = {key: RegExpUtils.getCaseInsensitiveExact(obj.key)};
        context.service.dao.exists(SettingService.TYPE, where, function (err, exists) {
            if (exists && context.isCreate) {
                errors.push(BaseObjectService.validationFailure('key', 'key already exists'));
            }
            else if (!exists && context.isUpdate) {
                errors.push(BaseObjectService.validationFailure('key', 'The setting should already exist'));
            }
            cb(err, errors);
        });
    }
}

//registrations
BaseObjectService.on(SettingService.TYPE + '.' + BaseObjectService.AFTER_DELETE, SettingService.afterDelete);
BaseObjectService.on(SettingService.TYPE + '.' + BaseObjectService.AFTER_SAVE, SettingService.afterSave);
BaseObjectService.on(SettingService.TYPE + '.' + BaseObjectService.FORMAT, SettingService.format);
BaseObjectService.on(SettingService.TYPE + '.' + BaseObjectService.MERGE, SettingService.merge);
BaseObjectService.on(SettingService.TYPE + '.' + BaseObjectService.VALIDATE, SettingService.validate);

//exports
module.exports = SettingServiceFactory;<|MERGE_RESOLUTION|>--- conflicted
+++ resolved
@@ -63,14 +63,8 @@
      * Creates a new instance of the settings service
      * @param {Boolean} useMemory
      * @param {Boolean} useCache
-<<<<<<< HEAD
-     *
      * @param {String} site siteId
-     * @param {Boolean} [onlyThisSite] whether this service should only return setting specified by site
-=======
-     * @param {String} site  siteId
-     * @param {Boolean} [onlyThisSite=false]  whether this service should only return setting specified by site
->>>>>>> 9a7fe6c3
+     * @param {Boolean} [onlyThisSite=false] whether this service should only return setting specified by site
      * @return {SimpleLayeredService}
      */
     static getService(useMemory, useCache, site, onlyThisSite) {

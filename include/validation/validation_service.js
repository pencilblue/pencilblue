--- conflicted
+++ resolved
@@ -16,7 +16,7 @@
 */
 
 //dependencies
-<<<<<<< HEAD
+var semver   = require('semver');
 var ObjectID = require('mongodb').ObjectID;
 var util     = require('../util.js');
 
@@ -165,6 +165,20 @@
         }
 
         return util.isString(value) && value.search(VERSION_REGEX) !== -1;
+    };
+    
+    /**
+     * Validates a version expression
+     *
+     * @method isVersionExpression
+     * @param {String} expression
+     * @param {Boolean} required
+     */
+    ValidationService.isVersionExpression = function(expression, required) {
+        if (!expression && !required) {
+            return true;
+        }
+        return semver.validRange(expression) !== null;
     };
 
     /**
@@ -418,424 +432,4 @@
     };
     
     return ValidationService;
-};
-=======
-var semver = require('semver');
-
-/**
- * Provides a set of functions for common validations.
- *
- * @class ValidationService
- * @constructor
- * @module Services
- * @submodule Validation
- */
-function ValidationService(){}
-
-//constants
-/**
- * Pattern to validate a file name
- * @private
- * @static
- * @property
- * @type {RegExp}
- */
-var FILE_NAME_SAFE_REGEX = /^[a-zA-Z0-9-_\.]+$/;
-
-/**
- * Pattern to validate a semantic package version
- * @private
- * @static
- * @property
- * @type {RegExp}
- */
-var VERSION_REGEX        = /^[0-9]+\.[0-9]+\.[0-9]+$/;
-
-/**
- * A pattern to validate an email address
- * @private
- * @static
- * @property
- * @type {RegExp}
- */
-var EMAIL_REGEX          = /^(([^<>()[\]\\.,;:\s@\"]+(\.[^<>()[\]\\.,;:\s@\"]+)*)|(\".+\"))@((\[[0-9]{1,3}\.[0-9]{1,3}\.[0-9]{1,3}\.[0-9]{1,3}\])|(([a-zA-Z\-0-9]+\.)+[a-zA-Z]{2,}))$/;
-
-/**
- * A pattern to validate a fully qualified URL
- * @private
- * @static
- * @property
- * @type {RegExp}
- */
-var URL_REGEX            = /^(http|https):\/\/(\w+:{0,1}\w*@)?(\S+)(:[0-9]+)?(\/|\/([\w#!:.?+=&%@!\-\/]))?$/;
-
-/**
- * A pattern to validate a relative URL (no protocol, host, or port)
- * @private
- * @static
- * @property
- * @type {RegExp}
- */
-var URL_REGEX_NO_HOST    = /^\/.*\/{0,1}$/;
-
-/**
- * Checks to see if the value is a valid ID string
- * @static
- * @method isIdStr
- * @param {String} val The value under test
- * @param {Boolean} [required=false] Indicates if the value is required. When
- * FALSE, null will be an acceptable value.
- * @return {Boolean} TRUE if the value is valid, FALSE if not
- */
-ValidationService.isIdStr = function(val, required) {
-    if (!required && (val === null || val === undefined)) {
-        return true;
-    }
-    else if (!pb.utils.isString(val)) {
-        return false;
-    }
-    return ValidationService.isId(val, required);
-};
-
-/**
- * Checks to see if the value is a valid ID string or an instance of ObjectID.
- * @static
- * @method isId
- * @param {String|ObjectID} val The value under test
- * @param {Boolean} [required=false] Indicates if the value is required. When
- * FALSE, null will be an acceptable value.
- * @return {Boolean} TRUE if the value is valid, FALSE if not
- */
-ValidationService.isId = function(val, required) {
-    if (!required && (val === null || val === undefined)) {
-        return true;
-    }
-
-    try {
-        new pb.DAO.getObjectID(val);
-        return true;
-    }
-    catch(e) {
-        return false;
-    }
-};
-
-/**
- * Validates an email address
- *
- * @method validateEmail
- * @param {String} value
- * @param {Boolean} required
- */
-ValidationService.validateEmail = function(value, required) {
-	return ValidationService.isEmail(value, required);
-};
-
-/**
- * Validates an email address
- *
- * @method isEmail
- * @param {String} value
- * @param {Boolean} required
- */
-ValidationService.isEmail = function(value, required) {
-	if (!value && !required) {
-		return true;
-	}
-
-	return pb.utils.isString(value) && value.search(EMAIL_REGEX) !== -1;
-};
-
-/**
- * Validates a version number
- * @deprecated
- * @method validateVersionNum
- * @param {String} value
- * @param {Boolean} required
- */
-ValidationService.validateVersionNum = function(value, required) {
-	return ValidationService.isVersionNum(value, required);
-};
-
-/**
- * Validates a version expression
- *
- * @method isVersionExpression
- * @param {String} expression
- * @param {Boolean} required
- */
-ValidationService.isVersionExpression = function(expression, required) {
-  if (!expression && !required) {
-    return true;
-  }
-  return semver.validRange(expression) !== null;
-};
-
-/**
- * Validates a version number
- *
- * @method isVersionNum
- * @param {String} value
- * @param {Boolean} required
- */
-ValidationService.isVersionNum = function(value, required) {
-	if (!value && !required) {
-		return true;
-	}
-
-	return pb.utils.isString(value) && value.search(VERSION_REGEX) !== -1;
-};
-
-/**
- * Validates an URL
- * @deprecated
- * @method validateUrl
- * @param {String} value
- * @param {Boolean} required
- */
-ValidationService.validateUrl = function(value, required) {
-	return ValidationService.isUrl(value, required);
-};
-
-/**
- * Validates an URL
- *
- * @method isUrl
- * @param {String} value
- * @param {Boolean} required
- */
-ValidationService.isUrl = function(value, required) {
-	if (!value && !required) {
-		return true;
-	}
-
-	return pb.utils.isString(value) && (value.search(URL_REGEX) !== -1 || value.search(URL_REGEX_NO_HOST) !== -1);
-};
-
-/**
- * Validates a file name
- * @deprecated
- * @method validateSafeFileName
- * @param {String} value
- * @param {Boolean} required
- */
-ValidationService.validateSafeFileName = function(value, required) {
-	return ValidationService.isSafeFileName(value, required);
-};
-
-/**
- * Validates a file name
- *
- * @method isSafeFileName
- * @param {String} value
- * @param {Boolean} required
- */
-ValidationService.isSafeFileName = function(value, required) {
-	if (!value && !required) {
-		return true;
-	}
-
-	return pb.utils.isString(value) && value.search(FILE_NAME_SAFE_REGEX) !== -1;
-};
-
-/**
- * Validates a string
- * @deprecated
- * @method validateStr
- * @param {String} value
- * @param {Boolean} required
- */
-ValidationService.validateStr = function(value, required) {
-	return ValidationService.isStr(value, required);
-};
-
-/**
- * Validates a string
- *
- * @method isStr
- * @param {String} value
- * @param {Boolean} required
- */
-ValidationService.isStr = function(value, required) {
-	if (!value && !required) {
-		return true;
-	}
-	return pb.utils.isString(value);
-};
-
-/**
- * Validates a string is not empty
- * @deprecated
- * @method validateNonEmptyStr
- * @param {String} value
- * @param {Boolean} required
- */
-ValidationService.validateNonEmptyStr = function(value, required) {
-	return ValidationService.isNonEmptyStr(value, required);
-};
-
-/**
- * Validates a string is not empty
- *
- * @method isNonEmptyStr
- * @param {String} value
- * @param {Boolean} required
- */
-ValidationService.isNonEmptyStr = function(value, required) {
-	if (!value && !required) {
-		return true;
-	}
-	return pb.utils.isString(value) && value.length > 0;
-};
-
-/**
- * Validates an array
- * @deprecated
- * @method validateArray
- * @param {Array} value
- * @param {Boolean} required
- */
-ValidationService.validateArray = function(value, required) {
-	return ValidationService.isArray(value, required);
-};
-
-/**
- * Validates an array
- *
- * @method isArray
- * @param {Array} value
- * @param {Boolean} required
- */
-ValidationService.isArray = function(value, required) {
-	if (!value && !required) {
-		return true;
-	}
-	return util.isArray(value);
-};
-
-/**
- * Validates an object
- * @deprecated
- * @method validateObject
- * @param {Object} value
- * @param {Boolean} required
- */
-ValidationService.validateObject = function(value, required) {
-	return ValidationService.isObj(value, required);
-};
-
-/**
- * Validates an object
- *
- * @method isObject
- * @param {Object} value
- * @param {Boolean} required
- */
-ValidationService.isObj = function(value, required) {
-	if (!value && !required) {
-		return true;
-	}
-	return pb.utils.isObject(value);
-};
-
-/**
- * Validates that the value is an integer.
- * @static
- * @method isInt
- * @param {Integer} val The value under test
- * @param {Boolean} [required=false] Indicates if the value is required. When
- * FALSE, null will be an acceptable value.
- * @param {Boolean} Indicates if the value must be a number rather than a string representing a number.
- * @return {Boolean} TRUE if the value is valid, FALSE if not
- */
-ValidationService.isInt = function(val, required, strict) {
-    if (!required && (val === null || val === undefined)) {
-        return true;
-    }
-
-    var parsed = parseInt(val, 10);
-    if (strict && val !== parsed) {
-        return false;
-    }
-    return val == parsed;
-};
-
-/**
- * Validates that the value is a float.
- * @static
- * @method isFloat
- * @param {Float} val The value under test
- * @param {Boolean} [required=false] Indicates if the value is required. When
- * FALSE, null will be an acceptable value.
- * @param {Boolean} Indicates if the value must be a number rather than a string representing a number.
- * @return {Boolean} TRUE if the value is valid, FALSE if not
- */
-ValidationService.isFloat = function(val, required, strict) {
-    if (!required && (val === null || val === undefined)) {
-        return true;
-    }
-
-    var parsed = parseFloat(val, 10);
-    if (strict && val !== parsed) {
-        return false;
-    }
-    return val == parsed;
-};
-
-/**
- * Validates that the value is a number.
- * @static
- * @method isNum
- * @param {Number} val The value under test
- * @param {Boolean} [required=false] Indicates if the value is required. When
- * FALSE, null will be an acceptable value.
- * @return {Boolean} TRUE if the value is valid, FALSE if not
- */
-ValidationService.isNum = function(val, required) {
-    if (!required && (val === null || val === undefined)) {
-        return true;
-    }
-
-    return !isNaN(val);
-};
-
-/**
- * Validates that the value is a boolean.
- * @static
- * @method isBool
- * @param {Boolean} val The value under test
- * @return {Boolean} TRUE if the value is valid, FALSE if not
- */
-ValidationService.isBool = function(val) {
-    return pb.utils.isBoolean(val);
-};
-
-/**
- * Validates that the value is null, defined, an empty object, or an empty
- * string.
- * @static
- * @method isEmpty
- * @param {*} val The value under test
- * @return {Boolean} TRUE if the value is valid, FALSE if not
- */
-ValidationService.isEmpty = function(val) {
-    return val === null || val === undefined || val === '' || val === {};
-};
-
-/**
- * Validates that the value is a date object
- * @static
- * @method isDate
- * @param {*} val The value under test
- * @return {Boolean} TRUE if the value is valid, FALSE if not
- */
-ValidationService.isDate = function(val, required) {
-    if (!required && (val === null || val === undefined)) {
-        return true;
-    }
-    return util.isDate(val) && !isNaN(val.getTime());
-};
-
-//exports
-module.exports = ValidationService;
->>>>>>> dbabe076
+};
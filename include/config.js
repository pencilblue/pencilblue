--- conflicted
+++ resolved
@@ -508,11 +508,7 @@
         broker: 'redis',
         timeout: 3000
     },
-<<<<<<< HEAD
-
-    //The media block specifies the options for how media is persisted.
-=======
-    
+
     //The media block specifies the options for how media is persisted.  
     //PencilBlue provides two storage engines out of the box.  The first is 
     //'fs' which is the regular file system.  This is the default option.  
@@ -522,7 +518,6 @@
     //support the distributed PencilBlue configuration although it is not 
     //recommended for large scale use.  Systems that have larger or more 
     //performant data needs should look at other plugins to support that need.
->>>>>>> d59a00db
     media: {
 
         provider: 'fs',

/*
    Copyright (C) 2016  PencilBlue, LLC

    This program is free software: you can redistribute it and/or modify
    it under the terms of the GNU General Public License as published by
    the Free Software Foundation, either version 3 of the License, or
    (at your option) any later version.

    This program is distributed in the hope that it will be useful,
    but WITHOUT ANY WARRANTY; without even the implied warranty of
    MERCHANTABILITY or FITNESS FOR A PARTICULAR PURPOSE.  See the
    GNU General Public License for more details.

    You should have received a copy of the GNU General Public License
    along with this program.  If not, see <http://www.gnu.org/licenses/>.
*/
'use strict';

//dependencies
var fs      = require('fs');
var path    = require('path');
var cluster = require('cluster');
var util    = require('util');
var winston = require('winston');
var extend = require('node.extend');

/**
 * Default configuration.  The settings here should be overriden by taking the
 * example file "sample.config.js" and modifying it to override the properties
 * shown below.  In order to properly override the default configuration do the
 * following:
 * 1) copy "sample.config.js" to "/etc/pencilblue/config.js"
 * 2) Override the properties as desired.
 * 3) Add any custom properties you wish to provide for your specific purposes.
 */
class Configuration {

    /**
     *
     * @readonly
     * @type {String}
     */
    static get DOCUMENT_ROOT () {
        return __dirname.substr(0, __dirname.indexOf(path.sep+'include'));
    }

    /**
     *
     * @readonly
     * @type {String}
     */
    static get EXTERNAL_ROOT () {
        return path.join(path.sep, 'etc', 'pencilblue');
    }

    /**
     * The default logging directory absolute file path
     * @readonly
     * @type {String}
     */
    static get DEFAULT_LOG_DIR () {
        return path.join(Configuration.DOCUMENT_ROOT, 'log');
    }

    /**
     * The default logging file absolute path
     * @readonly
     * @type {String}
     */
    static get DEFAULT_LOG_FILE () {
        return path.join(Configuration.DEFAULT_LOG_DIR, 'pencilblue.log');
    }

    /**
     * The configuration module overrides file name
     * @readonly
     * @type {String}
     */
    static get CONFIG_MODULE_NAME () {
        return 'config.js';
    }

    /**
     * The default list of absolute file paths to try when loading the configuration
     * @readonly
     * @type {Array}
     */
    static get OVERRIDE_FILE_PATHS () {
        return [
            path.join(Configuration.DOCUMENT_ROOT, Configuration.CONFIG_MODULE_NAME),
            path.join(Configuration.EXTERNAL_ROOT, Configuration.CONFIG_MODULE_NAME)
        ];
    }

    /**
     * Retrieves the active configuration for the process.  Null if the configuration has not yet been set.
     * @returns {object}
     */
    static get active () {
        return activeConfiguration || (activeConfiguration = Configuration.load());
    }

    /**
     * Retrieve the base configuration
     * @param {boolean} multisite
     * @return {object}
     */
    static getBaseConfig (multisite) {
        return {

            //The name of the site.
            siteName: 'pencilblue',

            //The root of the site.  This host part should ALWAYS match the value of
            //the siteIP
            siteRoot: 'http://localhost:8080',

            //The hostname or IP address that the web server instance will bind to
            siteIP: '0.0.0.0',

            //The primary port to listen for traffic on.  Some environment such as
            //heroku force you to use whatever port they have available.  In such cases
            //the port is passed as an environment variable.
            sitePort: process.env.port || process.env.PORT || 8080,

            //the absolute file path to the directory where installation lives
            docRoot: Configuration.DOCUMENT_ROOT,

            //enables/disables multiple sites in a single pencilblue instance (multitenancy)
            multisite: {
                enabled: false,

                // When multisite.enabled is true, this is the hostname that will resolve to the global namespace.
                // Only Admin routes will be activated for this hostname.
                globalRoot: 'http://global.localhost:8080'
            },

            //provides a configuration for connecting to persistent storage.  The
            //default configuration is meant for mongodb.
            db: {
                type: 'mongo',
                servers: [
                    '127.0.0.1:27017'
                ],

                //the name of the default DB for the system
                name: 'pencil_blue',

                options: {

                    //http://docs.mongodb.org/manual/core/write-concern/
                    w: 1
                },

                //PB provides the ability to log queries.  This is handy during
                //development to see how many trips to the DB a single request is
                //making.  The queries log at level "info".
                query_logging: false,

                //http://mongodb.github.io/node-mongodb-native/api-generated/db.html#authenticate
                authentication: {
                    un: null,
                    pw: null,
                    options: {
                        //authMechanism: "MONGODB-CR"|"GSSAPI"|"PLAIN", //Defaults to MONGODB-CR
                        //authdb: "db name here", //Defaults to the db attempted to be connected to
                        //authSource: "db name here", //Defaults to value of authdb
                    }
                },

                //This option instructs the child to skip the checks to ensure that the
                //indices are built.  It makes the assumption that the user doesn't care
                //or that they are already in place.  This would typically be used in a
                //large production system where load can burst.  In that particular case
                //you wouldn't want to let your instances annoy the DB to check for
                //indices because it would cause greater strain on the DB under heavy
                //load.
                skip_index_check: false,

                //The indices that will be ensured by the system.  This list is checked
                //at startup by every child process.  The override config.json file may
                //also provide this attribute.  In that case the items in that array
                //will be added to the those that already exist.  This attributes is generated
                //based on the multi-site boolean setting.  NOTE: duplicates can
                //exist.
                indices: require('./dao/indices.js')(multisite)
            },

            //PB supports redis as a caching layer out of the box.  For development
            //purposes the "fake-redis" module can be used by setting the fake property
            //to true.
            cache: {
                fake: true,
                host: 'localhost',
                port: 6379
                //auth_pass: "password here"
            },

            //PB supports two session stores out of the box: mongo & redis.  The
            //timeout value is in ms.
            session: {
                storage: 'redis',
                timeout: 2000000
            },

            //The logging settings.  The level property specifies at what level to log.
            //It can be of any of the following: silly, debug, info, warn, error.  The
            //file property specifes the absolute file path where the log file should
            //be written.  If no value is provided the file transport will not be
            //configured. The "showErrors" property indicates if the stack trace should
            //be included in the serialization of the error.
            logging: {

                level: 'info',
                file: Configuration.DEFAULT_LOG_FILE,
                showErrors: true
            },

<<<<<<< HEAD
            //System settings always have the persistent storage layer on.  Optionally,
            //the cache and/or memory can be used.  It is not recommended to use memory
            //unless you are developing locally with a single worker.  Memory is not
            //synced across cluster workers so be careful if this option is set to true.
            settings: {
=======
            //This option instructs the child to skip the checks to ensure that the
            //indices are built.  It makes the assumption that the user doesn't care
            //or that they are already in place.  This would typically be used in a
            //large production system where load can burst.  In that particular case
            //you wouldn't want to let your instances annoy the DB to check for
            //indices because it would cause greater strain on the DB under heavy
            //load.
            skip_index_check: false,

            //The indices that will be ensured by the system.  This list is checked
            //at startup by every child process.  The override config.js file may
            //also provide this attribute.  In that case the items in that array
            //will be added to the those that already exist.  This attributes is generated
            //based on the multisite boolean setting.  NOTE: duplicates can
            //exist.
            indices: require('./dao/indices.js')(multisite)
        },

        //PB supports redis as a caching layer out of the box.  For development
        //purposes the "fake-redis" module can be used by setting the fake property
        //to true.
        cache: {
            fake: true,
            host: "localhost",
            port: 6379
            //auth_pass: "password here"
        },

        //PB supports two session stores out of the box: mongo & redis.  The
        //timeout value is in ms.
        session: {
            storage: "redis",
            timeout: 2000000
        },

        //The logging settings.  The level property specifies at what level to log.
        //It can be of any of the following: silly, debug, info, warn, error.  The
        //file property specifes the absolute file path where the log file should
        //be written.  If no value is provided the file transport will not be
        //configured. The "showErrors" property indicates if the stack trace should
        //be included in the serialization of the error.
        logging: {

            level: "info",
            file: LOG_FILE,
            showErrors: true
        },

        //System settings always have the persistent storage layer on.  Optionally,
        //the cache and/or memory can be used.  It is not recommended to use memory
        //unless you are developing locally with a single worker.  Memory is not
        //synced across cluster workers so be careful if this option is set to true.
        settings: {
            use_memory: true,
            use_cache: false,

            //The timeout specifies how long in milliseconds a setting will exist
            //in memory before being flushed.  A value of 0 indicates that the
            //values will not be purged from memory once expired.
            memory_timeout: 0
        },

        //The template engine can take advantage of caching so that they are not
        //retrieved and compiled from disk on each request.  In a development
        //environment it is ok because you will want to see the changes you make
        //after each tweak.
        templates: {
            use_memory: true,
            use_cache: false,

            // syncSettingsAtStartup will automatically keep all plugins
            // per site up to date with its details.json counterpart.
            // Existing plugin settings will not be affected. New
            // settings will be added, removed settings will be deleted.
            // NOTE: This can affect your spin up time slightly. This
            // delay will scale with your number of sites and plugins.
            syncSettingsAtStartup: false,

            //The timeout specifies how long in milliseconds a setting will exist
            //in memory before being flushed.  A value of 0 indicates that the
            //values will not be purged from memory once expired.
            memory_timeout: 0
        },

        //Plugins can also take advantage of the caching.  This prevents a DB call
        //to lookup active plugins and their settings.
        plugins: {
            caching: {
>>>>>>> 8a2eca33
                use_memory: true,
                use_cache: false,

                //The timeout specifies how long in milliseconds a setting will exist
                //in memory before being flushed.  A value of 0 indicates that the
                //values will not be purged from memory once expired.
                memory_timeout: 0
            },

            //The template engine can take advantage of caching so that they are not
            //retrieved and compiled from disk on each request.  In a development
            //environment it is ok because you will want to see the changes you make
            //after each tweak.
            templates: {
                use_memory: true,
                use_cache: false,

                // syncSettingsAtStartup will automatically keep all plugins
                // per site up to date with its details.json counterpart.
                // Existing plugin settings will not be affected. New
                // settings will be added, removed settings will be deleted.
                // NOTE: This can affect your spin up time slightly. This
                // delay will scale with your number of sites and plugins.
                syncSettingsAtStartup: false,

                //The timeout specifies how long in milliseconds a setting will exist
                //in memory before being flushed.  A value of 0 indicates that the
                //values will not be purged from memory once expired.
                memory_timeout: 0
            },

            //Plugins can also take advantage of the caching.  This prevents a DB call
            //to lookup active plugins and their settings.
            plugins: {
                caching: {
                    use_memory: true,
                    use_cache: false,

                    //The timeout specifies how long in milliseconds a setting will exist
                    //in memory before being flushed.  A value of 0 indicates that the
                    //values will not be purged from memory once expired.
                    memory_timeout: 0
                },

                //The default plugin.  Allows for the default plugin to be
                //referenced from a single location.  The property can be overriden
                //but may have unexpected behavior.
                default: 'pencilblue'
            },

            //PB provides a process registry.  It utilizes the cache to register
            //properties about itself that are available via API or in the admin
            //console.  This makes it easy to assist in monitoring your cluster and
            //processes in production or development.  The type value can be one of
            //three values: 'redis', 'mongo' or an absolute path that implements the
            //functions necessary to be a registration storage provider.The update
            //interval specifies how many ms to wait before updating the registry with
            //fresh data about itself.  The key specifies what the base of the cache
            //key looks like.
            registry: {
                enabled: true,
                logging_enabled: false,
                type: 'redis',
                update_interval: 10000,
                key: 'server_registry'
            },

            //PB aims to help developers scale.  The system can take advantage of
            //Node's cluster module to scale across the system cores. In order to
            //protect against repeated catastrophic failures the system allows for
            //"fatal_error_count" errors to occur outside of "fatal_error_timeout" secs.
            //If the maximum number of failures occur inside of the allowed time frame
            //the master process and all the worker children will shutdown.
            cluster: {
                fatal_error_timeout: 2000,
                fatal_error_count: 5,

                //This value describes the number of child processes to spawn when the
                //master process is started in self managed mode.  The value can also
                //be set to "auto".  This will instruct the master process to inspect
                //the number of cores on the server and spawn a child process for each
                //core.
                workers: 1,

                //The self managed flag indicates whether or not PencilBlue should
                //start a master process who's sole responsibility is to watch over the
                //child workers that it spawns.  The default, TRUE, allows for
                //PencilBlue to watch for failures and decide on its own whether or not
                //to attempt to continue.  When FALSE, PB starts as a stand alone
                //process.  Set to FALSE when you want to debug a single process or
                //when operating in a cloud environment that manages the instances on
                //each server.
                self_managed: true
            },

            //PB supports two methods of handling SSL.  Standard point to a cert as
            //described by the options below and SSL termination and the use of the
            //"X-FORWARDED-PROTO" header.  Node does not gracefully handle the redirect
            //of HTTP traffic to HTTPS.  PB handles this for you in what we call the
            //handoff.  PB will start a second http server listening on the
            //"handoff_port".  When traffic is received it will be redirected to the
            //URL of the form "siteRoot+[URL PATH]".  The port will only show if
            //specified by the "use_handoff_port_in_redirect" property.
            server: {
                ssl: {
                    enabled: false,
                    handoff_port: 8080,
                    handoff_ip: '0.0.0.0',
                    use_x_forwarded: false,
                    use_handoff_port_in_redirect: false,
                    key: 'ssl/key.pem',
                    cert: 'ssl/cert.crt',

                    //The certificate authority, or chain, is optional.  It is
                    //recommended to keep the paths consistent and place the CA cert
                    //at: "ssl/chain.crt"
                    chain: null
                },

                //when non-empty, a header (X-POWERED-BY) will be added to each outgoing
                //response with "PencilBlue".  Cheesy but it helps the BuiltWith tools
                //of the world kep track of who uses what
                x_powered_by: 'PencilBlue'
            },

            //PB uses a publish subscribe model to announce events to other members of
            //the cluster.  Out of the box PB provides a Redis implementation but it is
            //also possible to provide a custom implementation. AMQP would be a good
            //future implementation just as an example.  Custom implementations can be
            //used by providing the absolute path to the implementation in the "broker"
            //field.
            command: {
                broker: 'redis',
                timeout: 3000
            },

            //The media block specifies the options for how media is persisted.
            //PencilBlue provides two storage engines out of the box.  The first is
            //'fs' which is the regular file system.  This is the default option.
            //However, as soon as PB is clustered on two or more nodes this **MUST** be
            //changed to a different provider.  The second provider, 'mongo', is a media
            //storage mechanism powered by MongoDB's GridFS.  The 'mongo' provider does
            //support the distributed PencilBlue configuration although it is not
            //recommended for large scale use.  Systems that have larger or more
            //performant data needs should look at other plugins to support that need.
            media: {

                provider: 'fs',
                parent_dir: 'public',

                //The root media URL.  Example values: '//cdn.mydomain.com' or
                //'http://example-bucket.s3-website-us-east-1.amazonaws.com'.  Use this
                //if media is served from a domain other than the site root.
                urlRoot: '',

                //The maximum size of media files that can be uploaded to the server in
                //bytes
                max_upload_size: 2 * 1024 * 1024
            },

            //Contains all of the configuration for localization and internationalization.
            localization: {

                //The default locale is the fallback when localization fails for the user's desired language.
                defaultLocale: 'en-US'
            },

            //The locking service provides a common mechanism for processes to reserve
            //access to resources during critical operations.  When the locks exist,
            //other PB instances will not hinder the other process from completing its
            //task.
            locks: {

                //By default, the db will be used as the store for the locks.  Another
                //out of the box provider is 'cache'.  It leverages the cache as a
                //store.  Custom implementations are also acceptable.  The relative
                //path from the installation root to the module should be provided.
                provider: 'db',

                //The default amount of time that a lock will be persisted in seconds.
                timeout: 30
            },

            //Configures the AnalyticsManager
            analytics: {

                //the amount of time that the analytics manager will wait, in
                //milliseconds, for a provider to complete its rendering before
                //moving on
                timeout: 50
            },

            //Pulls in the package.json file for PB and extracts the version so it is
            //available in the configuration.
            version: require(path.join(Configuration.DOCUMENT_ROOT, 'package.json')).version
        };
    }

    /**
     * Loads an external configuration.
     * NOTE: This should only be called once by the core code at startup.  Calling
     * this function after the server starts may cause unintended behavior across
     * the system.
     * @param {Array|String} [filePaths]
     * @return {Object}
     */
    static load (filePaths) {
        if (typeof filePaths === 'string') {
            filePaths = [filePaths];
        }
        else if (!filePaths) {
            filePaths = Configuration.OVERRIDE_FILE_PATHS;
        }

        //find the override file, if exists
        var override       = {};
        var overrideFile   = null;
        var overridesFound = false;
        for (var i = 0; i < filePaths.length; i++) {

            overrideFile = filePaths[i];
            if (fs.existsSync(overrideFile)) {

                try{
                    override       = require(overrideFile);
                    overridesFound = true;
                    break;
                }
                catch(e){
                    console.log('SystemStartup: Failed to parse configuration file [%s]: %s', overrideFile, e.stack);
                }
            }
        }

        //log result
        var message;
        if (overridesFound) {
            message = util.format('Override file [%s] will be applied.', overrideFile);
        }
        else {
            message = 'No overrides are available, skipping to defaults after searching the following files:';
            filePaths.forEach(function(filePath) {
                message += util.format('\n* %s', filePath);
            });
        }
        console.log(message);

        //perform any overrides
        return Configuration.mergeWithBase(override);
    }

    /**
     * Merges overrides onto the default configuration
     * @param {object} overrides
     * @return {object}
     */
    static mergeWithBase (overrides) {

        var multisite = overrides && overrides.multisite ? overrides.multisite.enabled : false;
        var baseConfig = Configuration.getBaseConfig(multisite);

        //merge in all overrides with the base configuration
        var config = extend(true, baseConfig, overrides);

        //special check to ensure that there is no ending slash on the site root
        if (config.siteRoot.lastIndexOf('/') === (config.siteRoot.length - 1)) {
            config.siteRoot = config.siteRoot.substring(0, config.siteRoot.length - 1);
        }

        //special check to ensure that there is no ending slash on the media root
        if (config.media.urlRoot.lastIndexOf('/') === (config.media.urlRoot.length - 1)) {
            config.media.urlRoot = config.media.urlRoot.substring(0, config.media.urlRoot.length - 1);
        }

        return config;
    }
}

var activeConfiguration = null;

//export configuration
module.exports = Configuration;<|MERGE_RESOLUTION|>--- conflicted
+++ resolved
@@ -178,7 +178,7 @@
                 skip_index_check: false,
 
                 //The indices that will be ensured by the system.  This list is checked
-                //at startup by every child process.  The override config.json file may
+                //at startup by every child process.  The override config.js file may
                 //also provide this attribute.  In that case the items in that array
                 //will be added to the those that already exist.  This attributes is generated
                 //based on the multi-site boolean setting.  NOTE: duplicates can
@@ -216,102 +216,11 @@
                 showErrors: true
             },
 
-<<<<<<< HEAD
             //System settings always have the persistent storage layer on.  Optionally,
             //the cache and/or memory can be used.  It is not recommended to use memory
             //unless you are developing locally with a single worker.  Memory is not
             //synced across cluster workers so be careful if this option is set to true.
             settings: {
-=======
-            //This option instructs the child to skip the checks to ensure that the
-            //indices are built.  It makes the assumption that the user doesn't care
-            //or that they are already in place.  This would typically be used in a
-            //large production system where load can burst.  In that particular case
-            //you wouldn't want to let your instances annoy the DB to check for
-            //indices because it would cause greater strain on the DB under heavy
-            //load.
-            skip_index_check: false,
-
-            //The indices that will be ensured by the system.  This list is checked
-            //at startup by every child process.  The override config.js file may
-            //also provide this attribute.  In that case the items in that array
-            //will be added to the those that already exist.  This attributes is generated
-            //based on the multisite boolean setting.  NOTE: duplicates can
-            //exist.
-            indices: require('./dao/indices.js')(multisite)
-        },
-
-        //PB supports redis as a caching layer out of the box.  For development
-        //purposes the "fake-redis" module can be used by setting the fake property
-        //to true.
-        cache: {
-            fake: true,
-            host: "localhost",
-            port: 6379
-            //auth_pass: "password here"
-        },
-
-        //PB supports two session stores out of the box: mongo & redis.  The
-        //timeout value is in ms.
-        session: {
-            storage: "redis",
-            timeout: 2000000
-        },
-
-        //The logging settings.  The level property specifies at what level to log.
-        //It can be of any of the following: silly, debug, info, warn, error.  The
-        //file property specifes the absolute file path where the log file should
-        //be written.  If no value is provided the file transport will not be
-        //configured. The "showErrors" property indicates if the stack trace should
-        //be included in the serialization of the error.
-        logging: {
-
-            level: "info",
-            file: LOG_FILE,
-            showErrors: true
-        },
-
-        //System settings always have the persistent storage layer on.  Optionally,
-        //the cache and/or memory can be used.  It is not recommended to use memory
-        //unless you are developing locally with a single worker.  Memory is not
-        //synced across cluster workers so be careful if this option is set to true.
-        settings: {
-            use_memory: true,
-            use_cache: false,
-
-            //The timeout specifies how long in milliseconds a setting will exist
-            //in memory before being flushed.  A value of 0 indicates that the
-            //values will not be purged from memory once expired.
-            memory_timeout: 0
-        },
-
-        //The template engine can take advantage of caching so that they are not
-        //retrieved and compiled from disk on each request.  In a development
-        //environment it is ok because you will want to see the changes you make
-        //after each tweak.
-        templates: {
-            use_memory: true,
-            use_cache: false,
-
-            // syncSettingsAtStartup will automatically keep all plugins
-            // per site up to date with its details.json counterpart.
-            // Existing plugin settings will not be affected. New
-            // settings will be added, removed settings will be deleted.
-            // NOTE: This can affect your spin up time slightly. This
-            // delay will scale with your number of sites and plugins.
-            syncSettingsAtStartup: false,
-
-            //The timeout specifies how long in milliseconds a setting will exist
-            //in memory before being flushed.  A value of 0 indicates that the
-            //values will not be purged from memory once expired.
-            memory_timeout: 0
-        },
-
-        //Plugins can also take advantage of the caching.  This prevents a DB call
-        //to lookup active plugins and their settings.
-        plugins: {
-            caching: {
->>>>>>> 8a2eca33
                 use_memory: true,
                 use_cache: false,
 

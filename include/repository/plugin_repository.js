--- conflicted
+++ resolved
@@ -3,15 +3,9 @@
 
 module.exports = function PluginRepositoryModule(pb) {
 
-<<<<<<< HEAD
 	var PLUGIN_COLL = 'plugin';
-	var GLOBAL_PREFIX = 'global';
-	var SITE_COLL = 'site';
-=======
-	var PLUGIN_COLL = 'plugin'
 	var GLOBAL_SITE = pb.SiteService.GLOBAL_SITE;
 	var SITE_FIELD = pb.SiteService.SITE_FIELD;
->>>>>>> 04a33584
 
 	var publicAPI = {};
 
@@ -76,13 +70,8 @@
             }
 
             if(!plugin) {
-<<<<<<< HEAD
-                if(site && site !== GLOBAL_PREFIX) {
-                    publicAPI.loadPluginOwnedByThisSite(pluginID, GLOBAL_PREFIX, cb);
-=======
                 if(site && site !== GLOBAL_SITE) {
-                    loadPluginOwnedByThisSite(pluginID, GLOBAL_SITE, cb);
->>>>>>> 04a33584
+                    publicAPI.loadPluginOwnedByThisSite(pluginID, GLOBAL_SITE, cb);
                     return;
                 }
                 cb(err, null);

/**
 * req Handler - Responsible for processing a single req by delegating it to the correct controllers
 */
function RequestHandler(server, req, resp){
	this.startTime = (new Date()).getTime();
	this.server    = server;
	this.req       = req;
	this.resp      = resp;
	this.url       = url.parse(req.url, true);
}

RequestHandler.DEFAULT_THEME = 'pencilblue';

RequestHandler.storage = [];
RequestHandler.index   = {};

RequestHandler.CORE_ROUTES = [
	{
		method: 'get',
		path: "/public/:plugin/*",
		access_level: 0,
		auth_required: false,
		setup_required: false,
		controller: path.join(DOCUMENT_ROOT, 'controllers', 'public.js'),
		content_type: 'text/html'
	},
    {
    	method: 'get',
    	path: "/setup",
    	access_level: 0,
    	auth_required: false,
    	setup_required: false,
    	controller: path.join(DOCUMENT_ROOT, 'controllers', 'setup.js'),
    	content_type: 'text/html'
    },
    {
    	method: 'post',
    	path: "/actions/setup",
    	access_level: 0,
    	auth_required: false,
    	setup_required: false,
    	controller: path.join(DOCUMENT_ROOT, 'controllers', 'actions', 'setup.js'),
    	content_type: 'text/html'
    },
    {
    	method: 'get',
    	path: "/admin/login",
    	access_level: 0,
    	auth_required: false,
    	controller: path.join(DOCUMENT_ROOT, 'controllers', 'admin', 'login.js'),
    	content_type: 'text/html'
    },
    {
    	method: 'post',
    	path: "/actions/login",
    	access_level: 0,
    	auth_required: false,
    	controller: path.join(DOCUMENT_ROOT, 'controllers', 'actions', 'login.js'),
    	content_type: 'text/html'
    },
    {
    	method: 'post',
    	path: "/actions/forgot_password",
    	access_level: 0,
    	auth_required: false,
    	controller: path.join(DOCUMENT_ROOT, 'controllers', 'actions', 'forgot_password.js'),
    	content_type: 'text/html'
    },
    {
    	method: 'get',
    	path: "/actions/user/reset_password",
    	access_level: 0,
    	auth_required: false,
    	controller: path.join(DOCUMENT_ROOT, 'controllers', 'actions', 'user', 'reset_password.js'),
    	content_type: 'text/html'
    },
    {
    	method: 'get',
    	path: "/admin",
    	access_level: ACCESS_WRITER,
    	auth_required: true,
    	controller: path.join(DOCUMENT_ROOT, 'controllers', 'admin', 'index.js'),
    	content_type: 'text/html'
    },
    {
    	method: 'post',
    	path: "/actions/logout",
    	access_level: 0,
    	auth_required: true,
    	controller: path.join(DOCUMENT_ROOT, 'controllers', 'actions', 'logout.js'),
    	content_type: 'text/html'
    },
    {
    	method: 'get',
    	path: "/",
    	access_level: 0,
    	auth_required: false,
    	controller: path.join(DOCUMENT_ROOT, 'controllers', 'index.js'),
    	content_type: 'text/html'
    },
    {
    	method: 'get',
    	path: "/admin/content/sections",
    	access_level: ACCESS_EDITOR,
    	auth_required: true,
    	controller: path.join(DOCUMENT_ROOT, 'controllers', 'admin', 'content', 'sections.js'),
    	content_type: 'text/html'
    },
    {
    	method: 'get',
    	path: "/admin/content/sections/section_map",
    	access_level: ACCESS_EDITOR,
    	auth_required: true,
    	controller: path.join(DOCUMENT_ROOT, 'controllers', 'admin', 'content', 'sections', 'section_map.js'),
    	content_type: 'text/html'
    },
    {
    	method: 'get',
    	path: "/admin/content/sections/new_section",
    	access_level: ACCESS_EDITOR,
    	auth_required: true,
    	controller: path.join(DOCUMENT_ROOT, 'controllers', 'admin', 'content', 'sections', 'new_section.js'),
    	content_type: 'text/html'
    },
    {
    	method: 'post',
    	path: "/actions/admin/content/sections/new_section",
    	access_level: ACCESS_EDITOR,
    	auth_required: true,
    	controller: path.join(DOCUMENT_ROOT, 'controllers', 'actions', 'admin', 'content', 'sections', 'new_section.js'),
    	content_type: 'text/html'
    },
    {
    	method: 'post',
    	path: "/actions/admin/content/sections/section_map",
    	access_level: ACCESS_EDITOR,
    	auth_required: true,
    	controller: path.join(DOCUMENT_ROOT, 'controllers', 'actions', 'admin', 'content', 'sections', 'section_map.js'),
    	content_type: 'text/html'
    },
    {
    	method: 'get',
    	path: "/admin/content/sections/edit_section/:id",
    	access_level: ACCESS_EDITOR,
    	auth_required: true,
    	controller: path.join(DOCUMENT_ROOT, 'controllers', 'admin', 'content', 'sections', 'edit_section.js'),
    	content_type: 'text/html'
    },
    {
    	method: 'get',
    	path: "/actions/admin/content/sections/delete_section/:id",
    	access_level: ACCESS_EDITOR,
    	auth_required: true,
    	controller: path.join(DOCUMENT_ROOT, 'controllers', 'actions', 'admin', 'content', 'sections', 'delete_section.js'),
    	content_type: 'text/html'
    },
    {
    	method: 'post',
    	path: "/actions/admin/content/sections/edit_section/:id",
    	access_level: ACCESS_EDITOR,
    	auth_required: true,
    	controller: path.join(DOCUMENT_ROOT, 'controllers', 'actions', 'admin', 'content', 'sections', 'edit_section.js'),
    	content_type: 'text/html'
    },
    {
    	method: 'get',
    	path: "/admin/content/topics/manage_topics",
    	access_level: ACCESS_EDITOR,
    	auth_required: true,
    	controller: path.join(DOCUMENT_ROOT, 'controllers', 'admin', 'content', 'topics', 'manage_topics.js'),
    	content_type: 'text/html'
    },
    {
    	method: 'post',
    	path: "/actions/admin/content/topics/delete_topic/:id",
    	access_level: ACCESS_EDITOR,
    	auth_required: true,
    	controller: path.join(DOCUMENT_ROOT, 'controllers', 'actions', 'admin', 'content', 'topics', 'delete_topic.js'),
    	content_type: 'text/html'
    },
    {
    	method: 'get',
    	path: "/admin/site_settings/configuration",
    	access_level: ACCESS_ADMINISTRATOR,
    	auth_required: true,
    	controller: path.join(DOCUMENT_ROOT, 'controllers', 'admin', 'site_settings', 'configuration.js'),
    	content_type: 'text/html'
    },
    {
    	method: 'get',
    	path: "/admin/site_settings/content",
    	access_level: ACCESS_ADMINISTRATOR,
    	auth_required: true,
    	controller: path.join(DOCUMENT_ROOT, 'controllers', 'admin', 'site_settings', 'content.js'),
    	content_type: 'text/html'
    },
    {
    	method: 'post',
    	path: "/actions/admin/site_settings/content",
    	access_level: ACCESS_ADMINISTRATOR,
    	auth_required: true,
    	controller: path.join(DOCUMENT_ROOT, 'controllers', 'actions', 'admin', 'site_settings', 'content.js'),
    	content_type: 'text/html'
    },
    {
    	method: 'get',
    	path: "/admin/site_settings/email",
    	access_level: ACCESS_ADMINISTRATOR,
    	auth_required: true,
    	controller: path.join(DOCUMENT_ROOT, 'controllers', 'admin', 'site_settings', 'email.js'),
    	content_type: 'text/html'
    },
    {
    	method: 'post',
    	path: "/actions/admin/site_settings/email",
    	access_level: ACCESS_ADMINISTRATOR,
    	auth_required: true,
    	controller: path.join(DOCUMENT_ROOT, 'controllers', 'actions', 'admin', 'site_settings', 'email.js'),
    	content_type: 'text/html'
    },
    {
    	method: 'get',
    	path: "/admin/content/topics/new_topic",
    	access_level: ACCESS_EDITOR,
    	auth_required: true,
    	controller: path.join(DOCUMENT_ROOT, 'controllers', 'admin', 'content', 'topics', 'new_topic.js'),
    	content_type: 'text/html'
    },
    {
    	method: 'post',
    	path: "/actions/admin/content/topics/new_topic",
    	access_level: ACCESS_EDITOR,
    	auth_required: true,
    	controller: path.join(DOCUMENT_ROOT, 'controllers', 'actions', 'admin', 'content', 'topics', 'new_topic.js'),
    	content_type: 'text/html'
    },
    {
    	method: 'get',
    	path: "/admin/content/topics/import_topics",
    	access_level: ACCESS_EDITOR,
    	auth_required: true,
    	controller: path.join(DOCUMENT_ROOT, 'controllers', 'admin', 'content', 'topics', 'import_topics.js'),
    	content_type: 'text/html'
    },
    {
    	method: 'post',
    	path: "/actions/admin/content/topics/import_topics",
    	access_level: ACCESS_EDITOR,
    	auth_required: true,
    	controller: path.join(DOCUMENT_ROOT, 'controllers', 'actions', 'admin', 'content', 'topics', 'import_topics.js'),
    	content_type: 'text/html'
    },
    {
    	method: 'get',
    	path: "/admin/content/topics/",
    	access_level: ACCESS_EDITOR,
    	auth_required: true,
    	controller: path.join(DOCUMENT_ROOT, 'controllers', 'admin', 'content', 'topics.js'),
    	content_type: 'text/html'
    },
    {
    	method: 'get',
    	path: "/admin/content/pages/new_page",
    	access_level: ACCESS_EDITOR,
    	auth_required: true,
    	controller: path.join(DOCUMENT_ROOT, 'controllers', 'admin', 'content', 'pages', 'new_page.js'),
    	content_type: 'text/html'
    },
    {
    	method: 'post',
    	path: "/actions/admin/content/pages/new_page",
    	access_level: ACCESS_EDITOR,
    	auth_required: true,
    	controller: path.join(DOCUMENT_ROOT, 'controllers', 'actions', 'admin', 'content', 'pages', 'new_page.js'),
    	content_type: 'text/html'
    },
    {
    	method: 'get',
    	path: "/admin/content/pages/manage_pages",
    	access_level: ACCESS_EDITOR,
    	auth_required: true,
    	controller: path.join(DOCUMENT_ROOT, 'controllers', 'admin', 'content', 'pages', 'manage_pages.js'),
    	content_type: 'text/html'
    },
    {
    	method: 'get',
    	path: "/admin/content/pages/edit_page/:id",
    	access_level: ACCESS_EDITOR,
    	auth_required: true,
    	controller: path.join(DOCUMENT_ROOT, 'controllers', 'admin', 'content', 'pages', 'edit_page.js'),
    	content_type: 'text/html'
    },
    {
    	method: 'post',
    	path: "/actions/admin/content/pages/edit_page/:id",
    	access_level: ACCESS_EDITOR,
    	auth_required: true,
    	controller: path.join(DOCUMENT_ROOT, 'controllers', 'actions', 'admin', 'content', 'pages', 'edit_page.js'),
    	content_type: 'text/html'
    },
    {
    	method: 'post',
    	path: "/api/admin/content/pages/save_draft/:id",
    	access_level: ACCESS_WRITER,
    	auth_required: true,
    	controller: path.join(DOCUMENT_ROOT, 'controllers', 'api', 'admin', 'content', 'pages', 'save_draft.js'),
    	content_type: 'text/html'
    },
    {
    	method: 'post',
    	path: "/actions/admin/content/pages/new_page",
    	access_level: ACCESS_EDITOR,
    	auth_required: true,
    	controller: path.join(DOCUMENT_ROOT, 'controllers', 'actions', 'admin', 'content', 'pages', 'new_page.js'),
    	content_type: 'text/html'
    },
    {
    	method: 'post',
    	path: "/actions/admin/content/pages/delete_page/:id",
    	access_level: ACCESS_EDITOR,
    	auth_required: true,
    	controller: path.join(DOCUMENT_ROOT, 'controllers', 'actions', 'admin', 'content', 'pages', 'delete_page.js'),
    	content_type: 'text/html'
    },
    {
    	method: 'get',
    	path: "/admin/content/media",
    	access_level: ACCESS_WRITER,
    	auth_required: true,
    	controller: path.join(DOCUMENT_ROOT, 'controllers', 'admin', 'content', 'media.js'),
    	content_type: 'text/html'
    },
    {
    	method: 'get',
    	path: "/admin/content/media/manage_media",
    	access_level: ACCESS_WRITER,
    	auth_required: true,
    	controller: path.join(DOCUMENT_ROOT, 'controllers', 'admin', 'content', 'media', 'manage_media.js'),
    	content_type: 'text/html'
    },
    {
    	method: 'get',
    	path: "/admin/content/media/add_media",
    	access_level: ACCESS_WRITER,
    	auth_required: true,
    	controller: path.join(DOCUMENT_ROOT, 'controllers', 'admin', 'content', 'media', 'add_media.js'),
    	content_type: 'text/html'
    },
    {
    	method: 'post',
    	path: "/actions/admin/content/media/add_media",
    	access_level: ACCESS_WRITER,
    	auth_required: true,
    	controller: path.join(DOCUMENT_ROOT, 'controllers', 'actions', 'admin', 'content', 'media', 'add_media.js'),
    	content_type: 'text/html'
    },
    {
    	method: 'get',
    	path: "/admin/content/media/edit_media/:id",
    	access_level: ACCESS_WRITER,
    	auth_required: true,
    	controller: path.join(DOCUMENT_ROOT, 'controllers', 'admin', 'content', 'media', 'edit_media.js'),
    	content_type: 'text/html'
    },
    {
    	method: 'post',
    	path: "/actions/admin/content/media/edit_media/:id",
    	access_level: ACCESS_WRITER,
    	auth_required: true,
    	controller: path.join(DOCUMENT_ROOT, 'controllers', 'actions', 'admin', 'content', 'media', 'edit_media.js'),
    	content_type: 'text/html'
    },
    {
    	method: 'post',
    	path: "/actions/admin/content/media/delete_media/:id",
    	access_level: ACCESS_WRITER,
    	auth_required: true,
    	controller: path.join(DOCUMENT_ROOT, 'controllers', 'actions', 'admin', 'content', 'media', 'delete_media.js'),
    	content_type: 'text/html'
    },
    {
    	method: 'post',
    	path: "/actions/admin/content/media/inline_add_media",
    	access_level: ACCESS_WRITER,
    	auth_required: true,
    	controller: path.join(DOCUMENT_ROOT, 'controllers', 'actions', 'admin', 'content', 'media', 'inline_add_media.js'),
    	content_type: 'text/html'
    },
    {
    	method: 'post',
    	path: "/actions/admin/content/media/upload_media",
    	access_level: ACCESS_WRITER,
    	auth_required: true,
    	controller: path.join(DOCUMENT_ROOT, 'controllers', 'actions', 'admin', 'content', 'media', 'upload_media.js'),
    	content_type: 'text/html'
    },
    {
    	method: 'get',
    	path: "/admin/content/articles",
    	access_level: ACCESS_WRITER,
    	auth_required: true,
    	controller: path.join(DOCUMENT_ROOT, 'controllers', 'admin', 'content', 'articles.js'),
    	content_type: 'text/html'
    },
    {
    	method: 'get',
    	path: "/admin/content/articles/manage_articles",
    	access_level: ACCESS_WRITER,
    	auth_required: true,
    	controller: path.join(DOCUMENT_ROOT, 'controllers', 'admin', 'content', 'articles', 'manage_articles.js'),
    	content_type: 'text/html'
    },
    {
    	method: 'get',
    	path: "/admin/content/articles/new_article",
    	access_level: ACCESS_WRITER,
    	auth_required: true,
    	controller: path.join(DOCUMENT_ROOT, 'controllers', 'admin', 'content', 'articles', 'new_article.js'),
    	content_type: 'text/html'
    },
    {
    	method: 'post',
    	path: "/actions/admin/content/articles/delete_article/:id",
    	access_level: ACCESS_EDITOR,
    	auth_required: true,
    	controller: path.join(DOCUMENT_ROOT, 'controllers', 'actions', 'admin', 'content', 'articles', 'delete_article.js'),
    },
    {
    	method: 'get',
    	path: "/api/custom_objects/get_object_type_name_available",
    	access_level: ACCESS_EDITOR,
    	auth_required: true,
    	controller: path.join(DOCUMENT_ROOT, 'controllers', 'api', 'custom_objects', 'get_object_type_name_available.js'),
    	content_type: 'text/html'
    },
    {
    	method: 'get',
    	path: "/admin/content/articles/edit_article/:id",
    	access_level: ACCESS_WRITER,
    	auth_required: true,
    	controller: path.join(DOCUMENT_ROOT, 'controllers', 'admin', 'content', 'articles', 'edit_article.js'),
    	content_type: 'text/html'
    },
    {
    	method: 'post',
    	path: "/actions/admin/content/articles/edit_article/:id",
    	access_level: ACCESS_WRITER,
    	auth_required: true,
    	controller: path.join(DOCUMENT_ROOT, 'controllers', 'actions', 'admin', 'content', 'articles', 'edit_article.js'),
    	content_type: 'text/html'
    },
    {
    	method: 'post',
    	path: "/api/admin/content/articles/save_draft/:id",
    	access_level: ACCESS_WRITER,
    	auth_required: true,
    	controller: path.join(DOCUMENT_ROOT, 'controllers', 'api', 'admin', 'content', 'articles', 'save_draft.js'),
    	content_type: 'text/html'
    },
    {
    	method: 'get',
    	path: "/preview/:type/:id",
    	access_level: ACCESS_WRITER,
    	auth_required: true,
    	controller: path.join(DOCUMENT_ROOT, 'controllers', 'preview.js'),
    	content_type: 'text/html'
    },
    {
    	method: 'post',
    	path: "/actions/admin/content/articles/new_article",
    	access_level: ACCESS_WRITER,
    	auth_required: true,
    	controller: path.join(DOCUMENT_ROOT, 'controllers', 'actions', 'admin', 'content', 'articles', 'new_article.js'),
    	content_type: 'text/html'
    },
    {
    	method: 'post',
    	path: "/actions/user/manage_account/change_password",
    	auth_required: true,
    	controller: path.join(DOCUMENT_ROOT, 'controllers', 'actions', 'user', 'manage_account', 'change_password.js'),
    },
    {
    	method: 'get',
    	path: "/admin/content/custom_objects",
    	auth_required: true,
    	access_level: ACCESS_EDITOR,
    	controller: path.join(DOCUMENT_ROOT, 'controllers', 'admin', 'content', 'custom_objects.js'),
    	content_type: 'text/html'
    },
    {
    	method: 'get',
    	path: "/admin/content/custom_objects/manage_object_types",
    	access_level: ACCESS_EDITOR,
    	auth_required: true,
    	controller: path.join(DOCUMENT_ROOT, 'controllers', 'admin', 'content', 'custom_objects', 'manage_object_types.js'),
    	content_type: 'text/html'
    },
    {
    	method: 'get',
    	path: "/admin/content/custom_objects/new_object_type",
    	access_level: ACCESS_EDITOR,
    	auth_required: true,
    	controller: path.join(DOCUMENT_ROOT, 'controllers', 'admin', 'content', 'custom_objects', 'new_object_type.js'),
    	content_type: 'text/html'
    },
    {
    	method: 'post',
    	path: "/actions/user/manage_account/profile",
    	auth_required: true,
    	controller: path.join(DOCUMENT_ROOT, 'controllers', 'actions', 'user', 'manage_account', 'profile.js'),
    	content_type: 'text/html'
    },
    {
    	method: 'post',
    	path: "/actions/user/resend_verification",
    	auth_required: false,
    	controller: path.join(DOCUMENT_ROOT, 'controllers', 'actions', 'user', 'resend_verification.js'),
    },
    {
        method: 'post',
    	path: "/actions/admin/content/custom_objects/new_object_type",
    	access_level: ACCESS_EDITOR,
    	controller: path.join(DOCUMENT_ROOT, 'controllers', 'actions', 'admin', 'content', 'custom_objects', 'new_object_type.js'),
    	content_type: 'text/html'
    },
    {
    	method: 'get',
    	path: "/admin/content/custom_objects/edit_object_type/:id",
    	access_level: ACCESS_EDITOR,
    	auth_required: true,
    	controller: path.join(DOCUMENT_ROOT, 'controllers', 'admin', 'content', 'custom_objects', 'edit_object_type.js'),
    	content_type: 'text/html'
    },
    {
    	method: 'post',
    	path: "/actions/user/sign_up",
    	auth_required: false,
    	controller: path.join(DOCUMENT_ROOT, 'controllers', 'actions', 'user', 'sign_up.js'),
    },
    {
        method: 'post',
    	path: "/actions/admin/content/custom_objects/edit_object_type/:id",
    	access_level: ACCESS_EDITOR,
    	auth_required: true,
    	controller: path.join(DOCUMENT_ROOT, 'controllers', 'actions', 'admin', 'content', 'custom_objects', 'edit_object_type.js'),
    	content_type: 'text/html'
    },
    {
    	method: 'get',
    	path: "/actions/user/verify_email",
    	auth_required: false,
    	controller: path.join(DOCUMENT_ROOT, 'controllers', 'actions', 'user', 'verify_email.js'),
    },
    {
        method: 'post',
    	path: "/actions/admin/content/custom_objects/delete_object_type/:id",
    	access_level: ACCESS_EDITOR,
    	auth_required: true,
    	controller: path.join(DOCUMENT_ROOT, 'controllers', 'actions', 'admin', 'content', 'custom_objects', 'delete_object_type.js'),
    	content_type: 'text/html'
    },
    {
    	method: 'get',
    	path: "/admin/users",
    	auth_required: true,
    	access_level: ACCESS_ADMINISTRATOR,
    	controller: path.join(DOCUMENT_ROOT, 'controllers', 'admin', 'users.js'),
    },
    {
    	method: 'get',
    	path: "/admin/site_settings",
    	auth_required: true,
    	access_level: ACCESS_ADMINISTRATOR,
    	controller: path.join(DOCUMENT_ROOT, 'controllers', 'admin', 'site_settings.js'),
    },
    {
    	method: 'get',
    	path: "/admin/users/new_user",
    	auth_required: true,
    	access_level: ACCESS_EDITOR,
    	controller: path.join(DOCUMENT_ROOT, 'controllers', 'admin', 'users', 'new_user.js'),
    },
    {
    	method: 'get',
    	path: "/admin/users/manage_users",
    	auth_required: true,
    	access_level: ACCESS_EDITOR,
    	controller: path.join(DOCUMENT_ROOT, 'controllers', 'admin', 'users', 'manage_users.js'),
    },
    {
    	method: 'get',
    	path: "/admin/users/edit_user/:id",
    	auth_required: true,
    	access_level: ACCESS_EDITOR,
    	controller: path.join(DOCUMENT_ROOT, 'controllers', 'admin', 'users', 'edit_user.js'),
    },
    {
    	method: 'post',
    	path: "/actions/admin/users/edit_user/:id",
    	auth_required: true,
    	access_level: ACCESS_EDITOR,
    	controller: path.join(DOCUMENT_ROOT, 'controllers', 'actions', 'admin', 'users', 'edit_user.js'),
    },
    {
        method: 'post',
        path: "/actions/admin/users/delete_user/:id",
        auth_required: true,
        access_level: ACCESS_EDITOR,
        controller: path.join(DOCUMENT_ROOT, 'controllers', 'actions', 'admin', 'users', 'delete_user.js'),
    },
    {
    	method: 'get',
    	path: "/admin/users/change_password/:id",
    	auth_required: true,
    	access_level: ACCESS_EDITOR,
    	controller: path.join(DOCUMENT_ROOT, 'controllers', 'admin', 'users', 'change_password.js'),
    },
    {
    	method: 'post',
    	path: "/actions/admin/users/change_password/:id",
    	auth_required: true,
    	access_level: ACCESS_EDITOR,
    	controller: path.join(DOCUMENT_ROOT, 'controllers', 'actions', 'admin', 'users', 'change_password.js'),
    },
    {
    	method: 'get',
    	path: "/actions/admin/users/send_password_reset/:id",
    	auth_required: true,
    	access_level: ACCESS_MANAGING_EDITOR,
    	controller: path.join(DOCUMENT_ROOT, 'controllers', 'actions', 'admin', 'users', 'send_password_reset.js'),
    },
    {
    	method: 'post',
    	path: "/actions/admin/users/new_user",
    	auth_required: true,
    	access_level: ACCESS_EDITOR,
    	controller: path.join(DOCUMENT_ROOT, 'controllers', 'actions', 'admin', 'users', 'new_user.js'),
    },
    {
    	method: 'get',
    	path: "/sitemap",
    	auth_required: false,
    	controller: path.join(DOCUMENT_ROOT, 'controllers', 'sitemap.js'),
    	content_type: 'application/xml'
    },
    {
    	method: 'get',
    	path: "/user/sign_up",
    	auth_required: false,
    	controller: path.join(DOCUMENT_ROOT, 'controllers', 'user', 'sign_up.js'),
    },
    {
<<<<<<< HEAD
        method: 'get',
    	path: "/admin/content/custom_objects/manage_objects/:name",
=======
    	path: "/admin/content/custom_objects/manage_objects/:id",
>>>>>>> c9878a5c
    	access_level: ACCESS_EDITOR,
    	auth_required: true,
    	controller: path.join(DOCUMENT_ROOT, 'controllers', 'admin', 'content', 'custom_objects', 'manage_objects.js'),
    	content_type: 'text/html'
    },
    {
<<<<<<< HEAD
        method: 'get',
    	path: "/admin/content/custom_objects/sort_objects/:name",
=======
    	path: "/admin/content/custom_objects/sort_objects/:type_id",
>>>>>>> c9878a5c
    	access_level: ACCESS_EDITOR,
    	auth_required: true,
    	controller: path.join(DOCUMENT_ROOT, 'controllers', 'admin', 'content', 'custom_objects', 'sort_objects.js'),
    	content_type: 'text/html'
    },
    {
        method: 'post',
    	path: "/actions/admin/content/custom_objects/sort_objects/:type_id",
    	access_level: ACCESS_EDITOR,
    	auth_required: true,
    	controller: path.join(DOCUMENT_ROOT, 'controllers', 'actions', 'admin', 'content', 'custom_objects', 'sort_objects.js'),
    	content_type: 'text/html'
    },
    {
    	method: 'get',
    	path: "/admin/content/custom_objects/new_object/:type_id",
    	access_level: ACCESS_EDITOR,
    	auth_required: true,
    	controller: path.join(DOCUMENT_ROOT, 'controllers', 'admin', 'content', 'custom_objects', 'new_object.js'),
    	content_type: 'text/html'
    },
    {
    	method: 'post',
    	path: "/actions/admin/content/custom_objects/new_object/:type_id",
    	access_level: ACCESS_EDITOR,
    	auth_required: true,
    	controller: path.join(DOCUMENT_ROOT, 'controllers', 'actions', 'admin', 'content', 'custom_objects', 'new_object.js'),
    	content_type: 'text/html'
    },
    {
    	method: 'get',
    	path: "/admin/content/custom_objects/edit_object/:id",
    	access_level: ACCESS_EDITOR,
    	auth_required: true,
    	controller: path.join(DOCUMENT_ROOT, 'controllers', 'admin', 'content', 'custom_objects', 'edit_object.js'),
    	content_type: 'text/html'
    },
    {
    	method: 'post',
    	path: "/actions/admin/content/custom_objects/edit_object/:id",
    	access_level: ACCESS_EDITOR,
    	auth_required: true,
    	controller: path.join(DOCUMENT_ROOT, 'controllers', 'actions', 'admin', 'content', 'custom_objects', 'edit_object.js'),
    	content_type: 'text/html'
    },
    {
    	method: 'get',
    	path: "/api/user/get_username_available",
    	auth_required: false,
    	controller: path.join(DOCUMENT_ROOT, 'controllers', 'api', 'user', 'get_username_available.js'),
    	content_type: 'application/json'
    },
    {
    	method: 'get',
    	path: "/user/login",
    	auth_required: false,
    	controller: path.join(DOCUMENT_ROOT, 'controllers', 'user', 'login.js'),
    },
    {
<<<<<<< HEAD
        method: 'post',
    	path: "/actions/admin/content/custom_objects/delete_object",
=======
    	path: "/actions/admin/content/custom_objects/delete_object/:id",
>>>>>>> c9878a5c
    	access_level: ACCESS_EDITOR,
    	auth_required: true,
    	controller: path.join(DOCUMENT_ROOT, 'controllers', 'actions', 'admin', 'content', 'custom_objects', 'delete_object.js'),
    	content_type: 'text/html'
    },
    {
    	method: 'get',
    	path: "/feed",
    	auth_required: false,
    	controller: path.join(DOCUMENT_ROOT, 'controllers', 'feed.js'),
    	content_type: 'application/rss+xml'
    },
    {
    	method: 'get',
    	path: "/section/:customUrl",
    	auth_required: false,
    	controller: path.join(DOCUMENT_ROOT, 'controllers', 'section.js'),
    	content_type: 'text/html'
    },
    {
    	method: 'get',
    	path: "/article/:customUrl",
    	auth_required: false,
    	controller: path.join(DOCUMENT_ROOT, 'controllers', 'article.js'),
    	content_type: 'text/html'
    },
    {
    	method: 'get',
    	path: "/page/:customUrl",
    	auth_required: false,
    	controller: path.join(DOCUMENT_ROOT, 'controllers', 'page.js'),
    	content_type: 'text/html'
    },
    {
    	method: 'post',
    	path: "/api/comments/new_comment",
    	auth_required: true,
    	controller: path.join(DOCUMENT_ROOT, 'controllers', 'api', 'comments', 'new_comment.js'),
    	content_type: 'text/html'
    },
    {
    	method: 'get',
    	path: "/user/change_password",
    	auth_required: true,
    	controller: path.join(DOCUMENT_ROOT, 'controllers', 'user', 'change_password.js'),
    	content_type: 'text/html'
    },
    {
    	method: 'get',
    	path: "/user/manage_account",
    	auth_required: true,
    	controller: path.join(DOCUMENT_ROOT, 'controllers', 'user', 'manage_account.js'),
    	content_type: 'text/html'
    },
    {
    	method: 'get',
    	path: "/user/resend_verification",
    	auth_required: false,
    	controller: path.join(DOCUMENT_ROOT, 'controllers', 'user', 'resend_verification.js'),
    	content_type: 'text/html'
    },
    {
    	method: 'get',
    	path: "/user/verification_sent",
    	auth_required: false,
    	controller: path.join(DOCUMENT_ROOT, 'controllers', 'user', 'verification_sent.js'),
    	content_type: 'text/html'
    },
    {
    	method: 'get',
    	path: "/admin/plugins",
    	auth_required: true,
    	access_level: ACCESS_ADMINISTRATOR,
    	controller: path.join(DOCUMENT_ROOT, 'controllers', 'admin', 'plugins', 'index.js'),
    	content_type: 'text/html'
    },
    {
    	method: 'post',
    	path: "/api/plugins/:action/:id",
    	auth_required: true,
    	access_level: ACCESS_ADMINISTRATOR,
    	controller: path.join(DOCUMENT_ROOT, 'controllers', 'api', 'plugins', 'plugin_api.js'),
    	content_type: 'application/json'
    },
    {
    	method: 'get',
    	path: "/admin/users/permissions",
    	auth_required: true,
    	access_level: ACCESS_ADMINISTRATOR,
    	controller: path.join(DOCUMENT_ROOT, 'controllers', 'admin', 'users', 'permissions.js'),
    	content_type: 'text/html'
    },
    {
    	method: 'get',
    	path: "/admin/plugins/view/:id",
    	auth_required: true,
    	access_level: ACCESS_ADMINISTRATOR,
    	controller: path.join(DOCUMENT_ROOT, 'controllers', 'admin', 'plugins', 'details.js'),
    	content_type: 'text/html'
    },
    {
    	path: "/admin/plugins/settings/:id",
    	auth_required: true,
    	access_level: ACCESS_ADMINISTRATOR,
    	controller: path.join(DOCUMENT_ROOT, 'controllers', 'admin', 'plugins', 'settings.js'),
    	content_type: 'text/html'
    },
    {
    	path: "/admin/themes/settings/:id",
    	auth_required: true,
    	access_level: ACCESS_ADMINISTRATOR,
    	controller: path.join(DOCUMENT_ROOT, 'controllers', 'admin', 'themes', 'settings.js'),
    	content_type: 'text/html'
    },
    {
    	method: 'get',
    	path: "/admin/themes",
    	auth_required: true,
    	access_level: ACCESS_ADMINISTRATOR,
    	controller: path.join(DOCUMENT_ROOT, 'controllers', 'admin', 'themes', 'index.js'),
    	content_type: 'text/html'
    },
    {
    	method: 'post',
    	path: "/actions/admin/themes",
    	auth_required: true,
    	access_level: ACCESS_ADMINISTRATOR,
    	controller: path.join(DOCUMENT_ROOT, 'controllers', 'actions', 'admin', 'themes', 'index.js'),
    },
    {
    	path: "/api/content/get_articles",
    	auth_required: false,
    	controller: path.join(DOCUMENT_ROOT, 'controllers', 'api', 'content', 'get_articles.js'),
    	content_type: 'application/json'
    },
    {
        path: "/api/content/get_media_embed",
        auth_required: false,
        controller: path.join(DOCUMENT_ROOT, 'controllers', 'api', 'content', 'get_media_embed.js'),
        content_type: 'application/json'
    },
    {
    	method: 'get',
        path: "/api/url/:action",
        auth_required: true,
        access_level: ACCESS_WRITER,
        controller: path.join(DOCUMENT_ROOT, 'controllers', 'api', 'admin', 'url_api.js'),
        content_type: 'application/json'
    },
    {
    	method: 'get',
        path: "/api/content/search",
        auth_required: true,
        access_level: ACCESS_WRITER,
        controller: path.join(DOCUMENT_ROOT, 'controllers', 'api', 'content', 'search.js'),
        content_type: 'application/json'
    },
    {
    	method: 'post',
        path: "/api/cluster/:action",
        auth_required: true,
        access_level: ACCESS_ADMINISTRATOR,
        controller: path.join(DOCUMENT_ROOT, 'controllers', 'api', 'admin', 'system', 'cluster_api.js'),
        content_type: 'application/json'
    },
    {
        method: 'get',
        path: "/admin/content/comments/manage_comments",
        auth_required: true,
        access_level: ACCESS_EDITOR,
        controller: path.join(DOCUMENT_ROOT, 'controllers', 'admin', 'content', 'comments', 'manage_comments.js'),
        content_type: 'text/html'
    },
    {
        method: 'get',
        path: "/actions/admin/content/comments/delete_comment/:id",
        access_level: ACCESS_EDITOR,
        auth_required: true,
        controller: path.join(DOCUMENT_ROOT, 'controllers', 'actions', 'admin', 'content', 'comments', 'delete_comment.js'),
        content_type: 'text/html'
    },
];

RequestHandler.init = function(){

	//iterate core routes adding them
	pb.log.debug('RequestHandler: Registering System Routes');
	for (var i = 0; i < RequestHandler.CORE_ROUTES.length; i++) {
		var descriptor = RequestHandler.CORE_ROUTES[i];

		//register the route
		RequestHandler.registerRoute(descriptor, RequestHandler.DEFAULT_THEME);
	}
};

RequestHandler.generateRedirect = function (location) {
	return {
		redirect: location
	};
};

RequestHandler.isValidRoute = function(descriptor) {
	return fs.existsSync(descriptor.controller) &&
		   typeof descriptor.path != 'undefined';
};

RequestHandler.unregisterThemeRoutes = function(theme) {

	var routesRemoved = 0;
	for (var i = 0; i < RequestHandler.storage.length; i++) {
		var path   = RequestHandler.storage[i].path;
		var result = RequestHandler.unregisterRoute(path, theme);
		if (result) {
			routesRemoved++;
		}
	}
	return routesRemoved;
};

RequestHandler.unregisterRoute = function(path, theme) {

	//get the pattern to check for
	var pattern    = null;
	var patternObj = RequestHandler.getRoutePattern(path);
	if (patternObj) {
		pattern = patternObj.pattern;
	}
	else {//invalid path provided
		return false;
	}

	//check if that pattern is registered for any theme
	if (RequestHandler.index[pattern] === undefined) {
		return false;
	}

	//check for theme
	var descriptor = RequestHandler.storage[RequestHandler.index[pattern]];
	if (!descriptor.themes[theme]) {
		return false;
	}

	//remove from service
	delete descriptor.themes[theme];
	return true;
};

RequestHandler.registerRoute = function(descriptor, theme){
	//validate route
	if (!RequestHandler.isValidRoute(descriptor)) {
		pb.log.error("Route Validation Failed for: "+JSON.stringify(descriptor));
		return false;
	}

	//standardize http method (if exists) to upper case
	if (descriptor.method) {
		descriptor.method = descriptor.method.toUpperCase();
	}
    else {
        descriptor.method = 'ALL'   
    }

	//get pattern and path variables
	var patternObj = RequestHandler.getRoutePattern(descriptor.path);
	var pathVars   = patternObj.pathVars;
	var pattern    = patternObj.pattern;

	//insert it
	var routeDescriptor = null;
	if (RequestHandler.index[pattern] !== undefined) {

		//exists so find it
		for (var i = 0; i < RequestHandler.storage.length; i++) {
			var route = RequestHandler.storage[i];
			if (route.pattern == pattern) {
				routeDescriptor = route;
				break;
			}
		}
	}
	else{//does not exist so create it
		routeDescriptor = {
			path: patternObj.path,
			pattern: pattern,
			path_vars: pathVars,
			expression: new RegExp(pattern),
            themes: {}
		};

		//set them in storage
		RequestHandler.index[pattern] = RequestHandler.storage.length;
		RequestHandler.storage.push(routeDescriptor);
	}

	//set the descriptor for the theme and load the controller type
    if (!routeDescriptor.themes[theme]) {
        routeDescriptor.themes[theme] = {};
    }
	routeDescriptor.themes[theme][descriptor.method]            = descriptor;
	routeDescriptor.themes[theme][descriptor.method].controller = require(descriptor.controller);

	pb.log.debug("RequestHandler: Registered Route - Theme [%s] Path [%s][%s] Pattern [%s]", theme, descriptor.method, descriptor.path, pattern);
	return true;
};

RequestHandler.getRoutePattern = function(path) {
	if (!path) {
		return null;
	}

	//clean up path
	if (path.indexOf('/') == 0) {
		path = path.substring(1);
	}
	if (path.lastIndexOf('/') == path.length - 1) {
		path = path.substring(0, path.length - 1);
	}

	//construct the pattern & extract path variables
	var pathVars = {};
	var pattern = '^';
	var pathPieces = path.split('/');
	for (var i = 0; i < pathPieces.length; i++) {
		var piece = pathPieces[i];

		if (piece.indexOf(':') == 0) {
			var fieldName = piece.substring(1);
			pathVars[fieldName] = i + 1;
			pattern += '/[A-Za-z0-9_\-]+';
		}
		else {
			if (piece.indexOf('*') >= 0) {
				piece = piece.replace(/\*/g, '.*');
			}
			pattern += '/'+piece;
		}
	}
	pattern += '[/]{0,1}$';

	return {
		path: path,
		pattern: pattern,
		pathVars: pathVars
	};
};

/**
 * Processes a request:
 * <ol>
 * 	<li>Initialize localization</li>
 * 	<li>if Public Route:
 * 		<ol>
 * 			<li>If Valid Content
 * 				<ol><li>Serve Public Content</li></ol>
 * 			</li>
 * 			<li>Else Serve 404</li>
 * 		</ol>
 * 	</li>
 * 	<li>Else Parse Cookies</li>
 * 	<li>Open/Create a session</li>
 * 	<li>Get Route</li>
 *
 * </ol>
 * @method handleRequest
 */
RequestHandler.prototype.handleRequest = function(){

	//get locale preference
	this.localizationService = new pb.Localization(this.req);

	//fist things first check for public resource
	if (RequestHandler.isPublicRoute(this.url.pathname)) {
		this.servePublicContent();
		return;
	}

	//check for session cookie
	var cookies = RequestHandler.parseCookies(this.req);
	this.req.headers[pb.SessionHandler.COOKIE_HEADER] = cookies;

    //open session
	var self = this;
    pb.session.open(this.req, function(err, session){

    	//set the session id when no session has started or the current one has
    	//expired.
    	var sc = Object.keys(cookies).length == 0;
    	var se = !sc && cookies.session_id != session.uid;
    	self.setSessionCookie =  sc || se;
    	if (pb.log.isSilly()) {
    		pb.log.silly("RequestHandler: Session ID ["+session.uid+"] Cookie SID ["+cookies.session_id+"] Created ["+sc+"] Expired ["+se+"]");
    	}

    	//continue processing
    	self.onSessionRetrieved(err, session);
    });
};

RequestHandler.prototype.servePublicContent = function(absolutePath) {

	//check for provided path, then default if necessary
	if (absolutePath === undefined) {
		absolutePath = path.join(DOCUMENT_ROOT, 'public', this.url.pathname);
	}

	var self = this;
	fs.readFile(absolutePath, function(err, content){
		if (err) {
			self.serve404();
			return;
		}

		//build response structure
		var data = {
			content: content
		};

		//guess at content-type
		var map = {
			js: 'text/javascript',
			css: 'text/css',
			png: 'image/png',
			svg: 'image/svg+xml',
			jpg: 'image/jpeg',
			gif: 'image/gif',
			ico: 'image/vnd.microsoft.icon',
			tff: 'application/octet-stream',
			eot: 'application/vnd.ms-fontobject',
			woff: 'application/x-font-woff',
            html: 'text/html'
		};
		var index = absolutePath.lastIndexOf('.');
		if (index >= 0) {
			var mime = map[absolutePath.substring(index + 1)];
			if (mime != undefined) {
				data.content_type = mime;
			}
		}

		//send response
		self.writeResponse(data);
	});
};

/**
 *
 * @param path
 * @returns {Boolean}
 */
RequestHandler.isPublicRoute = function(path){
	var publicRoutes = ['/js/', '/css/', '/fonts/', '/img/', '/media/', '/localization/', '/favicon.ico'];
	for (var i = 0; i < publicRoutes.length; i++) {
		if (path.indexOf(publicRoutes[i]) == 0) {
			return true;
		}
	}
	return false;
};

RequestHandler.prototype.serve404 = function() {

	var NotFound  = require('../../controllers/error/404.js');
	var cInstance = new NotFound();
	this.doRender({}, cInstance);

	if (pb.log.isSilly()) {
		pb.log.silly("RequestHandler: No Route Found, Sending 404 for URL="+this.url.href);
	}
};

/**
 * TODO Church this up a bit.  Make it a template and controller like 404.
 * TODO install an encoder entity since node prints out function names in angle brackets
 * @param err
 */
RequestHandler.prototype.serveError = function(err) {
	var data = {
		content: '<html><body><h2>Whoops! Something unexpected happened.</h2><br/><pre>'+(err ? err.stack : err)+'</pre></body></html>',
		content_type: 'text/html',
		code: 500
	};
	this.onRenderComplete(data);
};

RequestHandler.prototype.onSessionRetrieved = function(err, session) {
	if (err) {
		this.onErrorOccurred(err);
		return;
	}

	//set the session
	this.session = session;

	//find the controller to hand off to
	var route = this.getRoute(this.url.pathname);
	if (route == null) {
		this.serve404();
		return;
	}
	this.route = route;

	//get active theme
	var self = this;
	pb.settings.get('active_theme', function(err, activeTheme){
		if (!activeTheme) {
			pb.log.warn("RequestHandler: The active theme is not set.  Defaulting to '%s'", RequestHandler.DEFAULT_THEME);
			activeTheme = RequestHandler.DEFAULT_THEME;
		}
		self.onThemeRetrieved(activeTheme, route);
	});
};

RequestHandler.prototype.getRoute = function(path) {

	var route = null;
	for (var i = 0; i < RequestHandler.storage.length; i++) {

		var curr   = RequestHandler.storage[i];
		var result = curr.expression.test(path);

		if (pb.log.isSilly()) {
			pb.log.silly('RequestHandler: Comparing Path [%s] to Pattern [%s] Result [%s]', path, curr.pattern, result);
		}
		if (result) {
			route = curr;
			break;
		}
	}
	return route;
};

RequestHandler.routeSupportsMethod = function(themeRoutes, method) {
    method = method.toUpperCase();
    return themeRoutes[method] !== undefined;
};

RequestHandler.routeSupportsTheme = function(route, theme, method) {
    return route.themes[theme] !== undefined && RequestHandler.routeSupportsMethod(route.themes[theme], method);  
};

RequestHandler.prototype.getRouteTheme = function(activeTheme, route) {
    var obj = {theme: null, method: null};
    
    var methods = [this.req.method, 'ALL'];
    for (var i = 0; i < methods.length; i++) {
        
        //check for themed route
        var themesToCheck = [activeTheme, RequestHandler.DEFAULT_THEME];
        pb.utils.arrayPushAll(Object.keys(route.themes), themesToCheck);
        for (var j = 0; j < themesToCheck.length; j++) {
            
            //see if theme supports method and provides support
            if (RequestHandler.routeSupportsTheme(route, themesToCheck[j], methods[i])) {
                obj.theme  = themesToCheck[j];
                obj.method = methods[i];
                return obj;
            }
        }
    }
    return obj;
}

RequestHandler.prototype.onThemeRetrieved = function(activeTheme, route) {
	var self = this;

	//check for unregistered route for theme
	var rt = this.getRouteTheme(activeTheme, route);

	if (pb.log.isSilly()) {
		pb.log.silly("RequestHandler: Settling on theme [%s] and method [%s] for URL=[%s:%s]", rt.theme, rt.method, this.req.method, this.url.href);
	}

	//sanity check
	if (rt.theme === null || rt.method === null) {
		this.serve404();
		return;
	}

	//do security checks
	this.checkSecurity(rt.theme, rt.method, function(err, result) {
		if (pb.log.isSilly()) {
			pb.log.silly("RequestHandler: Security Result=[%s]", result.success);
			for (var key in result.results) {
				pb.log.silly("RequestHandler:"+key+': '+JSON.stringify(result.results[key]));
			}
		}
		//all good
		if (result.success) {
			self.onSecurityChecksPassed(rt.theme, rt.method, route);
			return;
		}

		//handle failures through bypassing other processing and doing output
		self.onRenderComplete(err);
	});
};

RequestHandler.prototype.onSecurityChecksPassed = function(activeTheme, method, route) {

	//extract path variables
	var pathVars = {};
	var pathParts = this.url.pathname.split('/');
	for (var field in route.path_vars) {
		pathVars[field] = pathParts[route.path_vars[field]];
	}

	//execute controller
	var ControllerType  = route.themes[activeTheme][method].controller;
	var cInstance       = new ControllerType();
	this.doRender(pathVars, cInstance);
};

RequestHandler.prototype.doRender = function(pathVars, cInstance) {
	var self  = this;
	var props = {
	    request_handler: this,
		request: this.req,
		response: this.resp,
		session: this.session,
		localization_service: this.localizationService,
		path_vars: pathVars,
		query: this.url.query
	};
	cInstance.init(props, function(){
		self.onControllerInitialized(cInstance);
	});
};

RequestHandler.prototype.checkSecurity = function(activeTheme, method, cb){
	var self        = this;
	this.themeRoute = this.route.themes[activeTheme][method];

	//verify if setup is needed
	var checkSystemSetup = function(callback) {
		var result = {success: true};
		if (self.themeRoute.setup_required == undefined || self.themeRoute.setup_required == true) {
			pb.settings.get('system_initialized', function(err, isSetup){

				//verify system init
				if (!isSetup) {
					result.success = false;
					result.redirect = '/setup';
					callback(result, result);
					return;
				}
				callback(null, result);
			});
		}
		else {
			callback(null, result);
		}
	};

	var checkRequiresAuth = function(callback) {

		var result = {success: true};
		if (self.themeRoute.auth_required == true) {

			if (self.session.authentication.user_id == null || self.session.authentication.user_id == undefined) {
				result.success  = false;
				result.redirect = RequestHandler.isAdminURL(self.url.href) ? '/admin/login' : '/user/login';
				self.session.on_login = self.url.href;
				callback(result, result);
				return;
			}
			callback(null, result);
		}
		else{
			callback(null, result);
		}
	};

	var checkAdminLevel = function(callback) {

		var result = {success: true};
		if (self.themeRoute.access_level !== undefined) {

			if (self.session.authentication.admin_level < self.themeRoute.access_level) {
				result.success = false;
				result.content = '403 Forbidden';
				result.code    = 403;
				callback(result, result);
				return;
			}
			callback(null, result);
		}
		else{
			callback(null, result);
		}
	};

	var checkPermissions = function(callback) {

		var result   = {success: true};
		var reqPerms = self.themeRoute.permissions;
		var auth     = self.session.authentication;
		if (auth && auth.user && auth.access_level !== ACCESS_ADMINISTRATOR && auth.user.permissisions && util.isArray(reqPerms)) {

			var permMap = self.session.authentication.user.permissions;
			for(var i = 0; i < reqPerms.length; i++) {

				if (!permMap[reqPerms[i]]) {
					result.success = false;
					result.content = '403 Forbidden';
					result.code    = 403;
					callback(result, result);
					return;
				}
			}
			callback(null, result);
		}
		else{
			callback(null, result);
		}
	};

	var tasks = {
		checkSystemSetup: checkSystemSetup,
        checkRequiresAuth: checkRequiresAuth,
        checkAdminLevel: checkAdminLevel,
        checkPermissions: checkPermissions
	};
	async.series(tasks, function(err, results){
		if (err) {
			cb(err, {success: false, results: results});
			return;
		}

		cb(null, {success: true, results: results});
	});
};

RequestHandler.prototype.onControllerInitialized = function(controller) {
	var self = this;
    var d = domain.create();
    d.run(function() {
        controller.render(function(result){
            self.onRenderComplete(result);
        });
	});
    d.on('error', function(err) {
        pb.log.error("RequestHandler: An error occurred during controller execution. URL=[%s:%s] ROUTE=%s\n%s", self.req.method, self.req.url, JSON.stringify(self.route), err.stack);
        self.serveError(err);
    });
};

RequestHandler.prototype.onRenderComplete = function(data){

	//set cookie
    var cookies = new Cookies(this.req, this.resp);
    if (this.setSessionCookie) {
    	try{
    		cookies.set(pb.SessionHandler.COOKIE_NAME, this.session.uid, pb.SessionHandler.getSessionCookie(this.session));
    	}
    	catch(e){
    		pb.log.error('RequestHandler: %s', e.stack);
    	}
    }

	//do any necessary redirects
	var doRedirect = typeof data.redirect != "undefined";
	if(doRedirect) {
        this.doRedirect(data.redirect);
    }
	else {
		//output data here
		this.writeResponse(data);
	}

	//calculate response time
	if (pb.log.isDebug()) {
		pb.log.debug("Response Time: "+(new Date().getTime() - this.startTime)+
				"ms URL=["+this.req.method+']'+
				this.req.url+(doRedirect ? ' Redirect='+data.redirect : '') +
				(data.code == undefined ? '' : ' CODE='+data.code));
	}

	//close session after data sent
	//public content doesn't require a session so in order to not error out we
	//check if the session exists first.
	if (this.session) {
		pb.session.close(this.session, function(err, result) {
			//TODO handle any errors
		});
	}
};

RequestHandler.prototype.writeResponse = function(data){

    //infer a response code when not provided
    if(typeof data.code === 'undefined'){
        data.code = 200;
    }

    // If a response code other than 200 is provided, force that code into the head
    var contentType = 'text/html';
    if (typeof data.content_type !== 'undefined') {
    	contentType = data.content_type;
    }
    else if (this.themeRoute && this.themeRoute.content_type != undefined) {
    	contentType = this.themeRoute.content_type;
    }

    //send response
    //the catch allows us to prevent any plugins that callback trwice from
    //screwing us over due to the attempt to write headers twice.
    try {
    	//set any custom headers
    	if (pb.utils.isObject(data.headers)) {
    		for(var header in data.headers) {
    			this.resp.setHeader(header, data.headers[header]);
    		}
    	}
    	this.resp.setHeader('content-type', contentType);
    	this.resp.writeHead(data.code);
    	this.resp.end(data.content);
    }
    catch(e) {
    	pb.log.error('RequestHandler: '+e.stack);
    }
};


RequestHandler.prototype.writeCookie = function(descriptor, cookieStr){
	cookieStr = cookieStr ? cookieStr : '';

	for(var key in descriptor) {
        cookieStr += key + '=' + descriptor[key]+'; ';
    }
	return cookieStr;
};

RequestHandler.prototype.doRedirect = function(location) {
	this.resp.statusCode = 302;
    this.resp.setHeader("Location", location);
    this.resp.end();
};

RequestHandler.prototype.onErrorOccurred = function(err){
	var error = new PBError("Failed to open a session", 500);
	error.setSource(err);
	throw error;
};

RequestHandler.parseCookies = function(req){

	var parsedCookies = {};
	if (req.headers.cookie) {

        var cookieParameters = req.headers.cookie.split(';');
        for(var i = 0; i < cookieParameters.length; i++)  {

        	var keyVal = cookieParameters[i].split('=');
            parsedCookies[keyVal[0]] = keyVal[1];
        }
	}
    return parsedCookies;
};

RequestHandler.urlExists = function(url, id, cb) {
	var dao = new pb.DAO();
	var getTask = function(collection) {
		return function (callback) {
			var where = {url: url};
			if (id) {
				where._id = {$ne: new ObjectID(id)};
			}
			dao.count(collection, where, function(err, count) {
                if(util.isError(err) || count > 0) {
                    callback(true, count);
                }
                else {
                	callback(null, count);
                }
			});
		};
	};
	async.series([getTask('article'), getTask('page')], function(err, results){
		cb(err, err != null);
	});
};

RequestHandler.isAdminURL = function(url) {
	if (url != null) {

		var index = url.indexOf('/');
		if (index == 0 && url.length > 0) {
			url = url.substring(1);
		}

		var pieces = url.split('/');
		return pieces.length > 0 && pieces[0].indexOf('admin') == 0;
	}
	return false;
};

RequestHandler.isSystemSafeURL = function(url, id, cb) {
	if (url == null || RequestHandler.isAdminURL(url)) {
		cb(null, false);
		return;
	}
	RequestHandler.urlExists(url, id, function(err, exists){
		cb(err, !exists);
	});
};

module.exports.RequestHandler = RequestHandler;<|MERGE_RESOLUTION|>--- conflicted
+++ resolved
@@ -650,24 +650,14 @@
     	controller: path.join(DOCUMENT_ROOT, 'controllers', 'user', 'sign_up.js'),
     },
     {
-<<<<<<< HEAD
-        method: 'get',
-    	path: "/admin/content/custom_objects/manage_objects/:name",
-=======
     	path: "/admin/content/custom_objects/manage_objects/:id",
->>>>>>> c9878a5c
     	access_level: ACCESS_EDITOR,
     	auth_required: true,
     	controller: path.join(DOCUMENT_ROOT, 'controllers', 'admin', 'content', 'custom_objects', 'manage_objects.js'),
     	content_type: 'text/html'
     },
     {
-<<<<<<< HEAD
-        method: 'get',
-    	path: "/admin/content/custom_objects/sort_objects/:name",
-=======
     	path: "/admin/content/custom_objects/sort_objects/:type_id",
->>>>>>> c9878a5c
     	access_level: ACCESS_EDITOR,
     	auth_required: true,
     	controller: path.join(DOCUMENT_ROOT, 'controllers', 'admin', 'content', 'custom_objects', 'sort_objects.js'),
@@ -727,12 +717,7 @@
     	controller: path.join(DOCUMENT_ROOT, 'controllers', 'user', 'login.js'),
     },
     {
-<<<<<<< HEAD
-        method: 'post',
-    	path: "/actions/admin/content/custom_objects/delete_object",
-=======
     	path: "/actions/admin/content/custom_objects/delete_object/:id",
->>>>>>> c9878a5c
     	access_level: ACCESS_EDITOR,
     	auth_required: true,
     	controller: path.join(DOCUMENT_ROOT, 'controllers', 'actions', 'admin', 'content', 'custom_objects', 'delete_object.js'),
@@ -992,7 +977,7 @@
 		descriptor.method = descriptor.method.toUpperCase();
 	}
     else {
-        descriptor.method = 'ALL'   
+        descriptor.method = 'ALL'
     }
 
 	//get pattern and path variables
@@ -1270,20 +1255,20 @@
 };
 
 RequestHandler.routeSupportsTheme = function(route, theme, method) {
-    return route.themes[theme] !== undefined && RequestHandler.routeSupportsMethod(route.themes[theme], method);  
+    return route.themes[theme] !== undefined && RequestHandler.routeSupportsMethod(route.themes[theme], method);
 };
 
 RequestHandler.prototype.getRouteTheme = function(activeTheme, route) {
     var obj = {theme: null, method: null};
-    
+
     var methods = [this.req.method, 'ALL'];
     for (var i = 0; i < methods.length; i++) {
-        
+
         //check for themed route
         var themesToCheck = [activeTheme, RequestHandler.DEFAULT_THEME];
         pb.utils.arrayPushAll(Object.keys(route.themes), themesToCheck);
         for (var j = 0; j < themesToCheck.length; j++) {
-            
+
             //see if theme supports method and provides support
             if (RequestHandler.routeSupportsTheme(route, themesToCheck[j], methods[i])) {
                 obj.theme  = themesToCheck[j];

--- conflicted
+++ resolved
@@ -75,8 +75,6 @@
     },
     {
     	method: 'get',
-<<<<<<< HEAD
-=======
     	path: "/admin/content/sections",
     	access_level: ACCESS_EDITOR,
     	auth_required: true,
@@ -85,7 +83,6 @@
     },
     {
     	method: 'get',
->>>>>>> 94181422
     	path: "/admin/content/sections/section_map",
     	access_level: ACCESS_EDITOR,
     	auth_required: true,
@@ -107,8 +104,6 @@
     	auth_required: true,
     	controller: path.join(DOCUMENT_ROOT, 'controllers', 'actions', 'admin', 'content', 'sections', 'new_section.js'),
     	content_type: 'text/html'
-<<<<<<< HEAD
-=======
     },
     {
     	method: 'post',
@@ -141,7 +136,6 @@
     	auth_required: true,
     	controller: path.join(DOCUMENT_ROOT, 'controllers', 'actions', 'admin', 'content', 'sections', 'edit_section.js'),
     	content_type: 'text/html'
->>>>>>> 94181422
     }
 ];
 

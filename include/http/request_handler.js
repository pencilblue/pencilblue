--- conflicted
+++ resolved
@@ -160,12 +160,13 @@
      */
     RequestHandler.loadSite = function(site) {
         RequestHandler.sites[site.hostname] = {
-<<<<<<< HEAD
-            active: site.active,
-            uid: site.uid,
-            displayName: site.displayName,
-            hostname: site.hostname,
-            prevHostnames: site.prevHostnames
+          active: site.active,
+          uid: site.uid,
+          displayName: site.displayName,
+          hostname: site.hostname,
+          defaultLocale: site.defaultLocale,
+          supportedLocales: site.supportedLocales,
+          prevHostnames: site.prevHostnames
         };
         //Populate RequestHandler.redirectHosts if this site has prevHostnames associated
         if (site.prevHostnames) {
@@ -173,14 +174,6 @@
                 RequestHandler.redirectHosts[oldHostname] = site.hostname;
             });
         }
-=======
-          active: site.active,
-          uid: site.uid,
-          displayName: site.displayName,
-          hostname: site.hostname,
-          defaultLocale: site.defaultLocale,
-          supportedLocales: site.supportedLocales };
->>>>>>> d076fe10
     };
 
     /**
@@ -772,28 +765,20 @@
         var siteObj = RequestHandler.sites[hostname],
             redirectHost = RequestHandler.redirectHosts[hostname];
 
+        //derive the localization. We do it here so that if the site isn't
+        //available we can still have one available when we error out
+        this.localizationService = this.deriveLocalization({ session: session });
+
         // If we need to grab a host redirect
         if (!siteObj && redirectHost && RequestHandler.sites[redirectHost]) {
             siteObj = RequestHandler.sites[redirectHost];
         }
 
-<<<<<<< HEAD
         else if (!siteObj) {
             var err = new Error("The host (" + hostname + ") has not been registered with a site. In single site mode, you must use your site root (" + pb.config.siteRoot + ").");
             pb.log.error(err);
             this.serveError(err);
             return;
-=======
-        //derive the localization. We do it here so that if the site isn't
-        //available we can still have one available when we error out
-        this.localizationService = this.deriveLocalization({ session: session });
-
-        //ensure we have a valid site
-        if (!this.siteObj) {
-            var hostnameErr = new Error("The host (" + this.hostname + ") has not been registered with a site. In single site mode, you must use your site root (" + pb.config.siteRoot + ").");
-            pb.log.error(hostnameErr);
-            return this.serveError(hostnameErr);
->>>>>>> d076fe10
         }
 
         this.siteObj = siteObj;

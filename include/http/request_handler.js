/*
    Copyright (C) 2016  PencilBlue, LLC

    This program is free software: you can redistribute it and/or modify
    it under the terms of the GNU General Public License as published by
    the Free Software Foundation, either version 3 of the License, or
    (at your option) any later version.

    This program is distributed in the hope that it will be useful,
    but WITHOUT ANY WARRANTY; without even the implied warranty of
    MERCHANTABILITY or FITNESS FOR A PARTICULAR PURPOSE.  See the
    GNU General Public License for more details.

    You should have received a copy of the GNU General Public License
    along with this program.  If not, see <http://www.gnu.org/licenses/>.
*/
'use strict';

//dependencies
var url     = require('url');
var fs      = require('fs');
var path    = require('path');
var async   = require('async');
var domain  = require('domain');
var Cookies = require('cookies');
var util    = require('../util.js');
var _ = require('lodash');

module.exports = function RequestHandlerModule(pb) {

    //pb dependencies
    var AsyncEventEmitter = pb.AsyncEventEmitter;

    /**
     * Responsible for processing a single req by delegating it to the correct controllers
     * @class RequestHandler
     * @extends AsyncEventEmitter
     * @constructor
     * @param {Server} server The http server that the request came in on
     * @param {Request} req The incoming request
     * @param {Response} resp The outgoing response
     */
    function RequestHandler(server, req, resp){

        /**
         * @property startTime
         * @type {number}
         */
        this.startTime = (new Date()).getTime();

        /**
         * @property server
         * @type {Server}
         */
        this.server = server;

        /**
         * @property req
         * @type {Request}
         */
        this.req = req;

        /**
         * @property resp
         * @type {Response}
         */
        this.resp = resp;

        /**
         * @property url
         * @type {Url}
         */
        this.url       = url.parse(req.url, true);

        /**
         * The hostname (host header) of the current request. When no host
         * header is provided the globa context is assumed.  We do this because
         * some load balancers including HAProxy use the root as the heartbeat.
         * If we error then the web server will be taken out of the server pool
         * resulting in a 503 from the load balancer
         * @property hostname
         * @type {String}
         */
        this.hostname  = req.headers.host || pb.SiteService.getGlobalSiteContext().hostname;

        /**
         * @property activeTheme
         * @type {string}
         */
        this.activeTheme = null;

        /**
         * @property routeTheme
         * @type {object}
         */
        this.routeTheme = null;

        /**
         * @property errorCount
         * @type {number}
         */
        this.errorCount = 0;
    }
    AsyncEventEmitter.extend(RequestHandler);

    /**
     * A mapping that provides the interface type to parse the body based on the
     * route specification
     * @private
     * @static
     * @readonly
     * @property BODY_PARSER_MAP
     * @type {Object}
     */
    var BODY_PARSER_MAP = {
        'application/json': pb.JsonBodyParser,
        'application/x-www-form-urlencoded': pb.FormBodyParser,
        'multipart/form-data': pb.FormBodyParser
    };

    /**
     * Provides the list of directories that are publicly available
     * @private
     * @static
     * @readonly
     * @property PUBLIC_ROUTE_PREFIXES
     * @type {Array}
     */
    var PUBLIC_ROUTE_PREFIXES = ['/js/', '/css/', '/fonts/', '/img/', '/localization/', '/favicon.ico', '/docs/', '/bower_components/'];

    /**
     * The fallback theme (pencilblue)
     * @static
     * @property DEFAULT_THEME
     * @type {String}
     */
    RequestHandler.DEFAULT_THEME = pb.config.plugins.default;

    /**
     * The internal storage of routes after they are validated and processed.
     * @protected
     * @static
     * @property storage
     * @type {Array}
     */
    RequestHandler.storage = [];
    RequestHandler.index   = {};
    RequestHandler.sites = {};
    RequestHandler.redirectHosts = {};
    var GLOBAL_SITE = pb.SiteService.GLOBAL_SITE;
    /**
     * The internal storage of static routes after they are validated and processed.
     * @protected
     * @static
     * @property staticRoutes
     * @type {Object}
     */
    RequestHandler.staticRoutes = {};

    /**
     * The list of routes provided by the pencilblue plugin.  These routes are
     * loaded first to ensure defaults are in place before other plugins are
     * initialized.  In the future this will change so that all plugins are treated
     * equally.
     * @private
     * @static
     * @property CORE_ROUTES
     * @type {Array}
     */
    RequestHandler.CORE_ROUTES = require(path.join(pb.config.docRoot, '/plugins/pencilblue/include/routes.js'))(pb);

    /**
     * The event emitted when a route and theme is derived for an incoming request
     * @static
     * @readonly
     * @property THEME_ROUTE_RETRIEVED
     * @type {string}
     */
    RequestHandler.THEME_ROUTE_RETIEVED = 'themeRouteRetrieved';

    /**
     * Initializes the request handler prototype by registering the core routes for
     * the system.  This should only be called once at startup.
     * @static
     * @method init
     */
    RequestHandler.init = function(){

        //iterate core routes adding them
        pb.log.debug('RequestHandler: Registering System Routes');
        util.forEach(RequestHandler.CORE_ROUTES, function(descriptor) {

            //register the route
            var result;
            try {
                result = RequestHandler.registerRoute(descriptor, RequestHandler.DEFAULT_THEME);
            }
            catch(e) {}
            if (!result) {
                pb.log.error('RequestHandler: Failed to register PB route: %s %s', descriptor.method, descriptor.path);
            }
        });
    };

    /**
     * Generates the controller callback object that will trigger the redirect
     * header to be sent back as part of the response.
     * @static
     * @method generateRedirect
     * @param {String} location The fully qualified or relative URL to be redirected to
     * @return {Object} The object for the controller to call back with.
     */
    RequestHandler.generateRedirect = function (location) {
        return {
            redirect: location
        };
    };

    /**
     * @static
     * @method loadSite
     * @param {Object} site
     */
    RequestHandler.loadSite = function(site) {
        RequestHandler.sites[site.hostname] = {
          active: site.active,
          uid: site.uid,
          displayName: site.displayName,
          hostname: site.hostname,
          defaultLocale: site.defaultLocale,
          supportedLocales: site.supportedLocales,
          prevHostnames: site.prevHostnames
        };
        //Populate RequestHandler.redirectHosts if this site has prevHostnames associated
        if (site.prevHostnames) {
            site.prevHostnames.forEach(function (oldHostname) {
                RequestHandler.redirectHosts[oldHostname] = site.hostname;
            });
        }
    };

    /**
     * @static
     * @method activateSite
     * @param {Object} site
     */
    RequestHandler.activateSite = function(site) {
        RequestHandler.sites[site.hostname].active = true;
    };

    /**
     * @static
     * @method deactivateSite
     * @param {Object} site
     */
    RequestHandler.deactivateSite = function(site) {
        RequestHandler.sites[site.hostname].active = false;
    };

    /**
     * Validates a route descriptor.  The specified object must have a "controller"
     * property that points to a valid file and the "path" property must specify a
     * valid URL path structure.
     * @static
     * @method isValidRoute
     * @param {Object} descriptor The object to validate
     * @param {String} descriptor.controller The file path to the controller file
     * @param {String} descriptor.path The URL path
     */
    RequestHandler.isValidRoute = function(descriptor) {
        return fs.existsSync(descriptor.controller) &&
            !util.isNullOrUndefined(descriptor.path);
    };

    /**
     * Unregisters all routes associated with a theme
     * @static
     * @method unregisterThemeRoutes
     * @param {String} theme The plugin/theme uid
     * @return {Integer} The number of routes removed
     */
    RequestHandler.unregisterThemeRoutes = function(theme, site) {
        //resolve the site
        if(!site)
        {
            site = GLOBAL_SITE;
        }

        var routesRemoved = 0;

        //pattern routes
        for (var i = 0; i < RequestHandler.storage.length; i++) {
            var path   = RequestHandler.storage[i].path;
            var result = RequestHandler.unregisterRoute(path, theme, site);
            if (result) {
                routesRemoved++;
            }
        }

        //static routes
        Object.keys(RequestHandler.staticRoutes).forEach(function(path) {
            var result = RequestHandler.unregisterRoute(path, theme, site);
            if (result) {
                routesRemoved++;
            }
        });
        return routesRemoved;
    };

    /**
     * Removes a route based on a URL path and theme UID
     * @static
     * @method unregisterRoute
     * @param {String} The URL path
     * @param {String} The theme that owns the route
     * @return {Boolean} TRUE if the route was found and removed, FALSE if not
     */
    RequestHandler.unregisterRoute = function(path, theme, site) {
        //resolve the site
        if(!site)
        {
            site = GLOBAL_SITE;
        }


        //get the pattern to check for
        var pattern    = null;
        var patternObj = RequestHandler.getRoutePattern(path);
        if (patternObj) {
            pattern = patternObj.pattern;
        }
        else {//invalid path provided
            return false;
        }

        //check if that pattern is registered for any theme
        var descriptor;
        if (RequestHandler.staticRoutes[path]) {
            descriptor = RequestHandler.staticRoutes[path];
        }
        else if (RequestHandler.index[pattern]) {
            descriptor = RequestHandler.storage[RequestHandler.index[pattern]];
        }
        else {
            //not a static route or pattern route
            return false;
        }

        //return false if specified site has no themes registered on that descriptor
        //return false if theme doesnt exist on descriptor for that site
        if (!descriptor || !descriptor.themes[site] || !descriptor.themes[site][theme]) {
            return false;
        }

        //remove from service
        delete descriptor.themes[site][theme];
        descriptor.themes[site].size--;
        if(descriptor.themes[site].size < 1) {
            delete descriptor.themes[site];
        }
        return true;
    };

    /**
     * Registers a route
     * @static
     * @method registerRoute
     * @param {Object} descriptor The route descriptor
     * @param {String} [descriptor.method='ALL'] The HTTP method associated with
     * the route
     * @param {String} descriptor.path The URL path for the route.  The route
     * supports wild cards a well as path variables (/get/:id)
     * @param {String} descriptor.controller The file path to the controller to
     * execute when the path is matched to an incoming request.
     * @param {Integer} [descriptor.access_level=0] Use global constants:
     * ACCESS_USER,ACCESS_WRITER,ACCESS_EDITOR,ACCESS_MANAGING_EDITOR,ACCESS_ADMINISTRATOR
     * @param {Boolean} [descriptor.setup_required=true] If true the system must have gone
     * through the setup process in order to pass validation
     * @param {Boolean} [descriptor.auth_required=false] If true, the user making the
     * request must have successfully authenticated against the system.
     * @param {String} [descriptor.content_type='text/html'] The content type header sent with the response
     * @param {Boolean} [descriptor.localization=false]
     * @param {String} theme The plugin/theme UID
     * @param {String} site The UID of site that owns the route
     * @return {Boolean} TRUE if the route was registered, FALSE if not
     */
    RequestHandler.registerRoute = function(descriptor, theme, site){
        //resolve empty site to global
        if(!site)
        {
            site = GLOBAL_SITE;
        }

        //validate route
        if (!RequestHandler.isValidRoute(descriptor)) {
            pb.log.error("RequestHandler: Route Validation Failed for: "+JSON.stringify(descriptor));
            return false;
        }

        //standardize http method (if exists) to upper case
        if (descriptor.method) {
            descriptor.method = descriptor.method.toUpperCase();
        }
        else {
            descriptor.method = 'ALL';
        }

        //make sure we get a valid prototype back
        var Controller = require(descriptor.controller)(pb);
        if (!Controller) {
            pb.log.error('RequestHandler: Failed to get a prototype back from the controller module. %s', JSON.stringify(descriptor));
            return false;
        }

        //register main route
        var result = _registerRoute(descriptor, theme, site, Controller);

        //now check if we should localize the route
        if (descriptor.localization) {

            var localizedDescriptor = util.clone(descriptor);
            localizedDescriptor.path = pb.UrlService.urlJoin('/:locale', descriptor.path);
            result = result && _registerRoute(localizedDescriptor, theme, site, Controller);
        }
        return result;
    };

    /**
     *
     * @private
     * @static
     * @method _registerRoute
     * @param {Object} descriptor
     * @param {String} theme
     * @param {String} site
     * @param {Function} Controller
     * @return {Boolean}
     */
    function _registerRoute(descriptor, theme, site, Controller) {
        //get pattern and path variables
        var patternObj = RequestHandler.getRoutePattern(descriptor.path);
        var pathVars   = patternObj.pathVars;
        var pattern    = patternObj.pattern;
        var isStatic   = Object.keys(pathVars).length === 0 && !patternObj.hasWildcard;

        //insert it
        var isNew = false;
        var routeDescriptor = null;
        if (isStatic && !util.isNullOrUndefined(RequestHandler.staticRoutes[descriptor.path])) {
            routeDescriptor = RequestHandler.staticRoutes[descriptor.path];
        }
        else if (!isStatic && !util.isNullOrUndefined(RequestHandler.index[pattern])) {

            //exists so find it
            for (var i = 0; i < RequestHandler.storage.length; i++) {
                var route = RequestHandler.storage[i];
                if (route.pattern === pattern) {
                    routeDescriptor = route;
                    break;
                }
            }
        }
        else{//does not exist so create it
            isNew = true;
            routeDescriptor = {
                path: patternObj.path,
                pattern: pattern,
                path_vars: pathVars,
                expression: new RegExp(pattern),
                themes: {}
            };
        }

        //if the site has no themes on this route, add it
        if(!routeDescriptor.themes[site])
        {
            routeDescriptor.themes[site] = {};
            routeDescriptor.themes[site].size = 0;
        }

        //set the descriptor for the theme and load the controller type
        if (!routeDescriptor.themes[site][theme]) {
            routeDescriptor.themes[site][theme] = {};
            routeDescriptor.themes[site].size++;
        }
        routeDescriptor.themes[site][theme][descriptor.method]            = descriptor;
        routeDescriptor.themes[site][theme][descriptor.method].controller = Controller;

       //only add the descriptor it is new.  We do it here because we need to
       //know that the controller is good.
        if (isNew) {
            //set them in storage
            if (isStatic) {
                RequestHandler.staticRoutes[descriptor.path] = routeDescriptor;
            }
            else {
                RequestHandler.index[pattern] = RequestHandler.storage.length;
                RequestHandler.storage.push(routeDescriptor);
            }
        }

        //log the result
        if (isStatic) {
            pb.log.debug('RequestHandler: Registered Static Route - Theme [%s] Path [%s][%s]', theme, descriptor.method, descriptor.path);
        }
        else {
            pb.log.debug('RequestHandler: Registered Route - Theme [%s] Path [%s][%s] Pattern [%s]', theme, descriptor.method, descriptor.path, pattern);
        }
        return true;
    }

    /**
     * Generates a regular expression based on the specified path.  In addition the
     * algorithm extracts any path variables that are included in the path.  Paths
     * can include two types of wild cards.  The traditional glob pattern style of
     * "/some/api/*" can be used as well as path variables ("/some/api/:action").
     * The path variables will be passed to the controllers.
     * @static
     * @method getRoutePattern
     * @param {String} path The URL path
     * @return {Object|null} An object containing three properties: The specified
     * "path". The generated regular expression "pattern" as a string. Lastly, a
     * hash of the path variables and their position in the path coorelating to its
     * depth in the path.
     */
    RequestHandler.getRoutePattern = function(path) {
        if (!path) {
            return null;
        }

        //clean up path
        if (path.indexOf('/') === 0) {
            path = path.substring(1);
        }
        if (path.lastIndexOf('/') === path.length - 1) {
            path = path.substring(0, path.length - 1);
        }

        //construct the pattern & extract path variables
        var pathVars    = {};
        var pattern     = '^';
        var hasWildcard = false;
        var pathPieces  = path.split('/');
        for (var i = 0; i < pathPieces.length; i++) {
            var piece = pathPieces[i];

            if (piece.indexOf(':') === 0) {
                var fieldName = piece.substring(1);
                pathVars[fieldName] = i + 1;
                pattern += '\/[^/]+';
            }
            else {
                if (piece.indexOf('*') >= 0) {
                    piece = piece.replace(/\*/g, '.*');

                    hasWildcard = true;
                }
                pattern += '\/'+piece;
            }
        }
        pattern += '[/]{0,1}$';

        return {
            path: path,
            pattern: pattern,
            pathVars: pathVars,
            hasWildcard: hasWildcard
        };
    };

    /**
     * Processes a request:
     * <ol>
     * 	<li>Initialize localization</li>
     * 	<li>if Public Route:
     * 		<ol>
     * 			<li>If Valid Content
     * 				<ol><li>Serve Public Content</li></ol>
     * 			</li>
     * 			<li>Else Serve 404</li>
     * 		</ol>
     * 	</li>
     * 	<li>Else Parse Cookies</li>
     * 	<li>Open/Create a session</li>
     * 	<li>Get Route</li>
     * </ol>
     * @method handleRequest
     */
    RequestHandler.prototype.handleRequest = function(){

        //fist things first check for public resource
        if (RequestHandler.isPublicRoute(this.url.pathname)) {
            return this.servePublicContent();
        }

        //check for session cookie
        var cookies = RequestHandler.parseCookies(this.req);
        this.req.headers[pb.SessionHandler.COOKIE_HEADER] = cookies;

        //open session
        var self = this;
        pb.session.open(this.req, function(err, session){
            if (util.isError(err)) {
                return self.serveError(err);
            }
            if (!session) {
                return self.serveError(new Error("The session object was not valid.  Unable to generate a session object based on request."));
            }
            //set the session id when no session has started or the current one has
            //expired.
            var sc = Object.keys(cookies).length === 0;
            var se = !sc && cookies.session_id !== session.uid;
            self.setSessionCookie =  sc || se;
            if (pb.log.isSilly()) {
                pb.log.silly("RequestHandler: Session ID [%s] Cookie SID [%s] Created [%s] Expired [%s]", session.uid, cookies.session_id, sc, se);
            }

            //continue processing
            self.onSessionRetrieved(err, session);
        });
    };

    /**
     * Derives the locale and localization instance.
     * @method deriveLocalization
     * @param {Object} context
     * @param {Object} [context.session]
     * @param {String} [context.routeLocalization]
     */
    RequestHandler.prototype.deriveLocalization = function(context) {
        var opts = {};

        var sources = [
            context.routeLocalization
        ];
        if (context.session) {
            sources.push(context.session.locale);
        }
        sources.push(this.req.headers[pb.Localization.ACCEPT_LANG_HEADER]);
        if (this.siteObj) {
            opts.supported = Object.keys(this.siteObj.supportedLocales);
            sources.push(this.siteObj.defaultLocale);
        }
        var localePrefStr = sources.reduce(function(prev, curr, i) {
            return prev + (curr ? (!!i && !!prev ? ',' : '') + curr : '');
        }, '');

        //get locale preference
        return new pb.Localization(localePrefStr, opts);
    };

    /**
     * Serves up public content from an absolute file path
     * @method servePublicContent
     * @param {String} [absolutePath] An absolute file path to the resource
     */
    RequestHandler.prototype.servePublicContent = function(absolutePath) {

        //check for provided path, then default if necessary
        if (util.isNullOrUndefined(absolutePath)) {
            absolutePath = path.join(pb.config.docRoot, 'public', this.url.pathname);
        }

        var self = this;
        fs.readFile(absolutePath, function(err, content){
            if (err) {
                return self.serve404();
            }

            //build response structure
            var data = {
                content: content
            };

            //guess at content-type
            var mime = RequestHandler.getMimeFromPath(absolutePath);
            if (mime) {
                data.content_type = mime;
            }

            //send response
            self.writeResponse(data);
        });
    };

    /**
     * Attempts to derive the MIME type for a resource path based on the extension
     * of the path.
     * @static
     * @method getMimeFromPath
     * @param {string} resourcePath The file path to a resource
     * @return {String|undefined} The MIME type or NULL if could not be derived.
     */
    RequestHandler.getMimeFromPath = function(resourcePath) {
        var map = {
            js: 'text/javascript',
            css: 'text/css',
            png: 'image/png',
            svg: 'image/svg+xml',
            jpg: 'image/jpeg',
            gif: 'image/gif',
            webp: 'image/webp',
            ico: 'image/vnd.microsoft.icon',
            tff: 'application/octet-stream',
            eot: 'application/vnd.ms-fontobject',
            woff: 'application/x-font-woff',
            otf: 'font/opentype',
            ttf: 'font/truetype',
            pdf: 'application/pdf',
            html: 'text/html'
        };
        var index = resourcePath.lastIndexOf('.');
        if (index >= 0) {
            return map[resourcePath.substring(index + 1)];
        }
        return undefined;
    };

    /**
     * Determines if the path is mapped to static resources
     * @static
     * @method isPublicRoute
     * @param {String} path URL path to a resource
     * @return {Boolean} TRUE if mapped to a public resource directory, FALSE if not
     */
    RequestHandler.isPublicRoute = function(path){
        for (var i = 0; i < PUBLIC_ROUTE_PREFIXES.length; i++) {
            if (path.indexOf(PUBLIC_ROUTE_PREFIXES[i]) === 0) {
                return true;
            }
        }
        return false;
    };

    /**
     * Serves up a 404 page when the path specified by the incoming request does
     * not exist. This function <b>WILL</b> close the connection.
     * @method serve404
     */
    RequestHandler.prototype.serve404 = function() {
        var error = new Error('NOT FOUND');
        error.code = 404;
        this.serveError(error);
        if (pb.log.isSilly()) {
            pb.log.silly("RequestHandler: No Route Found, Sending 404 for URL="+this.url.href);
        }
    };

    /**
     * Serves up an error page.  The page is responsible for displaying an error page
     * @method serveError
     * @param {Error} err The failure that was generated by the executed controller
     * @return {Boolean} TRUE when the error is rendered, FALSE if the request had already been handled
     */
    RequestHandler.prototype.serveError = function(err) {
        if (this.resp.headerSent) {
            return false;
        }

        //bump the error count so handlers will know if we are recursively trying to handle errors.
        this.errorCount++;

        //retrieve the active theme.  Sometimes we don't have it such as in the case of the 404.
        var self = this;
        var getActiveTheme = function(cb){
            if (self.activeTheme) {
                return cb(null, self.activeTheme);
            }

            self.siteObj = self.siteObj || pb.SiteService.getGlobalSiteContext();
            var settingsService = pb.SettingServiceFactory.getService(pb.config.settings.use_memory, pb.config.settings.use_cache, self.siteObj.uid);
            settingsService.get('active_theme', function(err, activeTheme){
                self.activeTheme = activeTheme;
                cb(null, activeTheme);
            });
        };

        getActiveTheme(function(error, activeTheme) {

            //build out params for handlers
            self.localizationService = self.localizationService || self.deriveLocalization({});
            var params = {
                mime: self.themeRoute && self.themeRoute.content_type ? self.themeRoute.content_type : 'text/html',
                error: err,
                request: self.req,
                localization: self.localizationService,
                activeTheme: activeTheme,
                reqHandler: self,
                errorCount: self.errorCount
            };

            //hand off to the formatters.  NOTE: the callback may not be called if
            //the handler chooses to fire off a controller.
            pb.ErrorFormatters.formatForMime(params, function(error, result) {
                if (util.isError(error)) {
                    pb.log.error('RequestHandler: An error occurred attempting to render an error: %s', error.stack);
                }

                var data = {
                    reqHandler: self,
                    content: result.content,
                    content_type: result.mime,
                    code: err.code || 500
                };
                self.onRenderComplete(data);
            });
        });

        return true;
    };

    /**
     * Called when the session has been retrieved.  Responsible for checking the
     * active theme.  It then retrieves the route object and passes it off to onThemeRetrieved.
     * @method onSessionRetrieved
     * @param {Error} err Any error that occurred while retrieving the session
     * @param {Object} session The session for the requesting entity
     */
    RequestHandler.prototype.onSessionRetrieved = function(err, session) {
        if (err) {
            this.onErrorOccurred(err);
            return;
        }

        //set the session
        this.session = session;

        var hostname = this.hostname;
        var siteObj = RequestHandler.sites[hostname];
        var redirectHost = RequestHandler.redirectHosts[hostname];

        // If we need to redirect to a different host
        if (!siteObj && redirectHost && RequestHandler.sites[redirectHost]) {
            return this.doRedirect(pb.SiteService.getHostWithProtocol(redirectHost), pb.HttpStatus.MOVED_PERMANENTLY);
        }
        this.siteObj = siteObj;

        //derive the localization. We do it here so that if the site isn't
        //available we can still have one available when we error out
        this.localizationService = this.deriveLocalization({ session: session });

        //make sure we have a site
        if (!siteObj) {
            var error = new Error("The host (" + hostname + ") has not been registered with a site. In single site mode, you must use your site root (" + pb.config.siteRoot + ").");
            pb.log.error(error);
            return this.serveError(error);
        }

        this.site = this.siteObj.uid;
        this.siteName = this.siteObj.displayName;
        //find the controller to hand off to
        var route = this.getRoute(this.url.pathname);
        if (route === null) {
            return this.serve404();
        }
        this.route = route;

        //get active theme
        var self = this;
        var settings = pb.SettingServiceFactory.getService(pb.config.settings.use_memory, pb.config.settings.use_cache, this.siteObj.uid);
        settings.get('active_theme', function(err, activeTheme){
            if (!activeTheme) {
                pb.log.warn("RequestHandler: The active theme is not set.  Defaulting to '%s'", RequestHandler.DEFAULT_THEME);
                activeTheme = RequestHandler.DEFAULT_THEME;
            }

            self.activeTheme = activeTheme;
            self.onThemeRetrieved(activeTheme, route);
        });
    };

    /**
     * Compares the path against the registered routes's to lookup the route object.
     * @method getRoute
     * @param {String} path The URL path for the incoming request
     * @return {Object} The route object or NULL if the path does not match any route
     */
    RequestHandler.prototype.getRoute = function(path) {

        //check static routes first.  It must be an exact match including
        //casing and any ending slash.
        var isSilly = pb.log.isSilly();
        var route   = RequestHandler.staticRoutes[path];
        if (!util.isNullOrUndefined(route)) {
            if(route.themes[this.siteObj.uid] || route.themes[GLOBAL_SITE]) {
                if (isSilly) {
                    pb.log.silly('RequestHandler: Found static route [%s]', path);
                }
                return route;
            }
        }

        //now do the hard work.  Iterate over the available patterns until a
        //pattern is found.
        for (var i = 0; i < RequestHandler.storage.length; i++) {

            var curr   = RequestHandler.storage[i];
            var result = curr.expression.test(path);

            if (isSilly) {
                pb.log.silly('RequestHandler: Comparing Path [%s] to Pattern [%s] Result [%s]', path, curr.pattern, result);
            }
            if (result) {
                if(curr.themes[this.siteObj.uid] || curr.themes[GLOBAL_SITE]) {
                    return curr;
                }
                break;
            }
        }

        //ensures we return null when route is not found for backward
        //compatibility.
        return null;
    };

    /**
     * Determines if the route supports the given HTTP method
     * @static
     * @method routeSupportsMethod
     * @param {Object} themeRoutes The route object that contains the specifics for
     * the theme variation of the route.
     * @param {String} method HTTP method
     */
    RequestHandler.routeSupportsMethod = function(themeRoutes, method) {
        method = method.toUpperCase();
        return !util.isNullOrUndefined(themeRoutes[method]);
    };

    /**
     * Determines if a route supports a particular theme and HTTP method
     * @static
     * @method routeSupportsTheme
     * @param {Object} route
     * @param {String} theme The theme
     * @param {String} method HTTP method
     * @param {string} site current site
     * @return {Boolean}
     */
    RequestHandler.routeSupportsSiteTheme = function(route, theme, method, site) {
        return !util.isNullOrUndefined(route.themes[site]) &&
            !util.isNullOrUndefined(route.themes[site][theme]) &&
            RequestHandler.routeSupportsMethod(route.themes[site][theme], method);
    };

    /**
     * @static
     * @method routeSupportsGlobalTheme
     * @param {Object} route
     * @param {String} theme
     * @param {String} method
     */
    RequestHandler.routeSupportsGlobalTheme = function(route, theme, method) {
        return RequestHandler.routeSupportsSiteTheme(route, theme, method, GLOBAL_SITE);
    };

    /**
     * Determines the theme that will be executed for the route.
     * The themes will be prioritized as: active theme, pencilblue, followed by
     * iterating over all other inherited themes.
     * @method getRouteTheme
     * @param {String} activeTheme
     * @param {Object} route
     * @return {Object} An object with two properties: theme and method
     */
    RequestHandler.prototype.getRouteTheme = function(activeTheme, route) {
        var obj = {theme: null, method: null, site: null};

        var methods = [this.req.method, 'ALL'];
        for (var i = 0; i < methods.length; i++) {

            //check for themed route
            var themesToCheck = [activeTheme, RequestHandler.DEFAULT_THEME];
            if (this.siteObj.uid in route.themes) {
                util.arrayPushAll(Object.keys(route.themes[this.siteObj.uid]), themesToCheck);
            }
            if (!pb.SiteService.isGlobal(this.siteObj.uid) && (pb.SiteService.GLOBAL_SITE in route.themes)) {
                util.arrayPushAll(Object.keys(route.themes[pb.SiteService.GLOBAL_SITE]), themesToCheck);
            }
            themesToCheck = _.uniq(themesToCheck);
            for (var j = 0; j < themesToCheck.length; j++) {

                //see if theme supports method and provides support
                if (RequestHandler.routeSupportsSiteTheme(route, themesToCheck[j], methods[i], this.siteObj.uid)) {
                    obj.theme  = themesToCheck[j];
                    obj.method = methods[i];
                    obj.site   = this.siteObj.uid;
                    return obj;
                } else if (RequestHandler.routeSupportsGlobalTheme(route, themesToCheck[j], methods[i])) {
                    obj.theme  = themesToCheck[j];
                    obj.method = methods[i];
                    obj.site   = GLOBAL_SITE;
                    return obj;
                }
            }
        }
        return obj;
    };

    /**
     *
     * @method onThemeRetrieved
     * @param {String} activeTheme
     * @param {Object} route
     */
    RequestHandler.prototype.onThemeRetrieved = function(activeTheme, route) {
        var self = this;

        //check for unregistered route for theme
        var rt = this.routeTheme = this.getRouteTheme(activeTheme, route);

        if (pb.log.isSilly()) {
            pb.log.silly("RequestHandler: Settling on theme [%s] and method [%s] for URL=[%s:%s]", rt.theme, rt.method, this.req.method, this.url.href);
        }

        //make sure we let the plugins hook in.
        this.emitThemeRouteRetrieved(function(err) {
            if (util.isError(err)) {
                return self.serveError(err);
            }

            //sanity check
            if (rt.theme === null || rt.method === null || rt.site === null) {
                return self.serve404();
            }

<<<<<<< HEAD
        //do security checks
        this.checkSecurity(rt.theme, rt.method, rt.site, function(err, result) {
            if (pb.log.isSilly()) {
                pb.log.silly('RequestHandler: Security Result=[%s]', result.success);
                Object.keys(result.results).forEach(function(key) {
                    pb.log.silly('RequestHandler:%s: %s', key, JSON.stringify(result.results[key]));
                });
            }
            //all good
            if (result.success) {
                return self.onSecurityChecksPassed(activeTheme, rt.theme, rt.method, rt.site, route);
=======
            var inactiveSiteAccess = route.themes[rt.site][rt.theme][rt.method].inactive_site_access;
            if (!self.siteObj.active && !inactiveSiteAccess) {
                if (self.siteObj.uid === pb.SiteService.GLOBAL_SITE) {
                    return self.doRedirect('/admin');
                }
                else {
                    return self.serve404();
                }
>>>>>>> 523b0f65
            }

            //do security checks
            self.checkSecurity(rt.theme, rt.method, rt.site, function(err, result) {
                if (pb.log.isSilly()) {
                    pb.log.silly('RequestHandler: Security Result=[%s] - %s', result.success, JSON.stringify(result.results));
                }
                //all good
                if (result.success) {
                    return self.onSecurityChecksPassed(activeTheme, rt.theme, rt.method, rt.site, route);
                }

                //handle failures through bypassing other processing and doing output
                self.onRenderComplete(err);
            });
        });
    };

    /**
     * Emits the event to let listeners know that a request has derived the route and theme that matches the incoming
     * request
     * @method emitThemeRouteRetrieved
     * @param {function} cb
     */
    RequestHandler.prototype.emitThemeRouteRetrieved = function(cb) {
        var context = {
            site: this.site,
            themeRoute: this.routeTheme,
            requestHandler: this
        };
        RequestHandler.emit(RequestHandler.THEME_ROUTE_RETIEVED, context, cb);
    };

    /**
     *
     * @method onSecurityChecksPassed
     * @param {String} activeTheme The user set active theme
     * @param {String} routeTheme The plugin/theme who's controller will handle the request
     * @param {String} method
     * @param {String} site
     * @param {Object} route
     */
    RequestHandler.prototype.onSecurityChecksPassed = function(activeTheme, routeTheme, method, site, route) {

        //extract path variables
        var pathVars = this.getPathVariables(route);
        if (typeof pathVars.locale !== 'undefined') {
            if (!this.siteObj.supportedLocales[pathVars.locale]) {

                //TODO make this check more general
                return this.serve404();
            }

            //update the localization
            this.localizationService = this.deriveLocalization({ session: this.session, routeLocalization: pathVars.locale });
        }

        //instantiate controller
        var ControllerType  = route.themes[site][routeTheme][method].controller;
        var cInstance       = new ControllerType();

        //execute it
        var context = {
            pathVars: pathVars,
            cInstance: cInstance,
            themeRoute: route.themes[site][routeTheme][method],
            activeTheme: activeTheme
        };
        this.doRender(context);
    };

    /**
     *
     * @method getPathVariables
     * @param {Object} route
     * @param {Object} route.path_vars
     */
    RequestHandler.prototype.getPathVariables = function(route) {
        var pathVars = {};
        var pathParts = this.url.pathname.split('/');
        Object.keys(route.path_vars).forEach(function(field) {
            pathVars[field] = pathParts[route.path_vars[field]];
        });
        return pathVars;
    };

    /**
     * Begins the rendering process by initializing the controller.  This is done
     * by gathering all initialization parameters and calling the controller's
     * "init" function.
     * @method doRender
     * @param {object} context
     * @param {Object} context.pathVars The URL path's variables
     * @param {BaseController} context.cInstance An instance of the controller to be executed
     * @param {Object} context.themeRoute
     * @param {String} context.activeTheme The user set active theme
     */
    RequestHandler.prototype.doRender = function(context) {
        var self  = this;

        //attempt to parse body
        this.parseBody(context.themeRoute.request_body, function(err, body) {
            if (util.isError(err)) {
                err.code = 400;
                return self.serveError(err);
            }

            //build out properties & merge in any that are special to this call
            var props = {
                request_handler: self,
                request: self.req,
                response: self.resp,
                session: self.session,
                localization_service: self.localizationService,
                path_vars: context.pathVars,
                pathVars: context.pathVars,
                query: self.url.query,
                body: body,
                site: self.site,
                siteObj: self.siteObj,
                siteName: self.siteName,
                activeTheme: context.activeTheme || self.activeTheme,
                routeLocalized: !!context.themeRoute.localization
            };
            if (util.isObject(context.initParams)) {
                util.merge(context.initParams, props);
            }
            var d = domain.create();
            d.add(context.cInstance);
            d.run(function () {
                process.nextTick(function () {
                    //initialize the controller
                    context.cInstance.init(props, function () {
                        self.onControllerInitialized(context.cInstance, context.themeRoute);
                    });
                });
            });
            d.on('error', function (err) {
                pb.log.error("RequestHandler: An error occurred during controller execution. URL=[%s:%s] ROUTE=%s\n%s", self.req.method, self.req.url, JSON.stringify(self.route), err.stack);
                self.serveError(err);
            });
        });
    };

    /**
     * Parses the incoming request body when the body type specified matches one of
     * those explicitly allowed by the rotue.
     * @method parseBody
     * @param {Array} mimes An array of allowed MIME strings.
     * @param {Function} cb A callback that takes 2 parameters: An Error, if
     * occurred and the parsed body.  The parsed value is often an object but the
     * value is dependent on the parser selected by the content type.
     */
    RequestHandler.prototype.parseBody = function(mimes, cb) {

        //we don't force a mime.  Controllers have the ability to handle this
        //themselves.
        if (!util.isArray(mimes)) {
            return cb(null, null);
        }

        //verify that the content type is acceptable
        var contentType = this.req.headers['content-type'];
        if (contentType) {

            //we split on ';' to check for multipart encoding since it specifies a
            //boundary
            contentType = contentType.split(';')[0];
            if (mimes.indexOf(contentType) === -1) {
                //a type was specified but its not accepted by the controller
                //TODO return HTTP 415
                return cb(null, null);
            }
        }

        //create the parser
        var BodyParser = BODY_PARSER_MAP[contentType];
        if (!BodyParser) {
            pb.log.silly('RequestHandler: no handler was found to parse the body type [%s]', contentType);
            return cb(null, null);
        }

        //execute the parsing
        var self = this;
        var d = domain.create();
        d.on('error', cb);
        d.run(function() {
            process.nextTick(function() {

                //initialize the parser and parse content
                var parser = new BodyParser();
                parser.parse(self.req, cb);
            });
        });
    };

    /**
     *
     * @method onControllerInitialized
     * @param {BaseController} controller
     * @param {object} themeRoute
     */
    RequestHandler.prototype.onControllerInitialized = function (controller, themeRoute) {
        var self = this;

        controller[themeRoute.handler ? themeRoute.handler : 'render'](function (result) {
            self.onRenderComplete(result);
        });
    };

    /**
     *
     * @method onRenderComplete
     * @param {Error|object} data
     * @param {string} [data.redirect]
     * @param {Integer} [data.code
     */
    RequestHandler.prototype.onRenderComplete = function(data){
        if (util.isError(data)) {
            return this.serveError(data);
        }

        //set cookie
        var cookies = new Cookies(this.req, this.resp);
        if (this.setSessionCookie) {
            try{
                cookies.set(pb.SessionHandler.COOKIE_NAME, this.session.uid, pb.SessionHandler.getSessionCookie(this.session));
            }
            catch(e){
                pb.log.error('RequestHandler: %s', e.stack);
            }
        }

        //do any necessary redirects
        var doRedirect = typeof data.redirect !== 'undefined';
        if(doRedirect) {
            this.doRedirect(data.redirect, data.statusCode);
        }
        else {
            //output data here
            this.writeResponse(data);
        }

        //calculate response time
        if (pb.log.isDebug()) {
            pb.log.debug("Response Time: "+(new Date().getTime() - this.startTime)+
                    "ms URL=["+this.req.method+']'+
                    this.req.url+(doRedirect ? ' Redirect='+data.redirect : '') +
                    (typeof data.code === 'undefined' ? '' : ' CODE='+data.code));
        }

        //close session after data sent
        //public content doesn't require a session so in order to not error out we
        //check if the session exists first.
        if (this.session) {
            var self = this;
            pb.session.close(this.session, function(err/*, result*/) {
                if (util.isError(err)) {
                    pb.log.warn('RequestHandler: Failed to close session [%s]', self.session.uid);
                }
            });
        }
    };

    /**
     *
     * @method writeResponse
     * @param {Object} data
     */
    RequestHandler.prototype.writeResponse = function(data){
        var self = this;

        //infer a response code when not provided
        if(typeof data.code === 'undefined'){
            data.code = 200;
        }

        // If a response code other than 200 is provided, force that code into the head
        var contentType = 'text/html';
        if (typeof data.content_type !== 'undefined') {
            contentType = data.content_type;
        }
        else if (this.themeRoute && this.themeRoute.content_type !== undefined) {
            contentType = this.themeRoute.content_type;
        }

        //send response
        //the catch allows us to prevent any plugins that callback trwice from
        //screwing us over due to the attempt to write headers twice.
        try {
            //set any custom headers
            if (util.isObject(data.headers)) {
                Object.keys(data.headers).forEach(function(header) {
                    self.resp.setHeader(header, data.headers[header]);
                });
            }
            if (pb.config.server.x_powered_by) {
                this.resp.setHeader('x-powered-by', pb.config.server.x_powered_by);
            }
            this.resp.setHeader('content-type', contentType);
            this.resp.writeHead(data.code);

            //write content
            var content = data.content;
            if (Buffer.isBuffer(content)) {
                /* no op */
            }
            else if (util.isObject(data.content)) {
                content = JSON.stringify(content);
            }
            this.resp.end(content);
        }
        catch(e) {
            pb.log.error('RequestHandler: '+e.stack);
        }
    };

    /**
     * Creates a cookie string
     * @method writeCookie
     * @param {Object} descriptor The pieces of the cookie that are to be included
     * in the string.  These pieces are represented as key value pairs.  Each value
     * will be serialized via its implicity "toString" function.
     * @param {String} [cookieStr=''] The current cookie string if it exists
     * @return {String} The cookie represented as a string
     */
    RequestHandler.prototype.writeCookie = function(descriptor, cookieStr){
        return Object.keys(descriptor).reduce(function(cs, key) {
            return cookieStr + key + '=' + descriptor[key]+'; ';
        }, cookieStr || '');
    };

    /**
     * Verifies that the incoming request meets all necessary security critiera
     * @method checkSecurity
     * @param {String} activeTheme
     * @param {String} method
     * @param {String} site
     * @param {Function} cb
     */
    RequestHandler.prototype.checkSecurity = function(activeTheme, method, site, cb){
        var self        = this;
        this.themeRoute = this.route.themes[site][activeTheme][method];

        //verify if setup is needed
        var checkSystemSetup = function(callback) {
            var result = {success: true};
            if (self.themeRoute.setup_required === undefined || self.themeRoute.setup_required === true) {
                pb.settings.get('system_initialized', function(err, isSetup){

                    //verify system init
                    if (!isSetup) {
                        result.success = false;
                        result.redirect = '/setup';
                        callback(result, result);
                        return;
                    }
                    callback(null, result);
                });
            }
            else {
                callback(null, result);
            }
        };

        var checkRequiresAuth = function(callback) {

            var result = {success: true};
            if (self.themeRoute.auth_required === true) {

                if (self.session.authentication.user_id === null || self.session.authentication.user_id === undefined) {
                    result.success  = false;
                    result.redirect = RequestHandler.isAdminURL(self.url.href) ? '/admin/login' : '/user/login';
                    self.session.on_login = self.req.method.toLowerCase() === 'get' ? self.url.href :
                        pb.UrlService.createSystemUrl('/admin', { hostname: self.hostname });
                    callback(result, result);
                    return;
                }
                callback(null, result);
            }
            else{
                callback(null, result);
            }
        };

        var checkAdminLevel = function(callback) {

            var result = {success: true};
            if (self.themeRoute.access_level !== undefined) {

                if (self.session.authentication.admin_level < self.themeRoute.access_level) {
                    result.success = false;
                    result.content = '403 Forbidden';
                    result.code    = 403;
                    callback(result, result);
                    return;
                }
                callback(null, result);
            }
            else{
                callback(null, result);
            }
        };

        var checkPermissions = function(callback) {

            var result   = {success: true};
            var reqPerms = self.themeRoute.permissions;
            var auth     = self.session.authentication;
            if (auth && auth.user &&
                auth.access_level !== pb.SecurityService.ACCESS_ADMINISTRATOR &&
                auth.user.permissisions &&
                util.isArray(reqPerms)) {

                var permMap = self.session.authentication.user.permissions;
                for(var i = 0; i < reqPerms.length; i++) {

                    if (!permMap[reqPerms[i]]) {
                        result.success = false;
                        result.content = '403 Forbidden';
                        result.code    = 403;
                        callback(result, result);
                        return;
                    }
                }
                callback(null, result);
            }
            else{
                callback(null, result);
            }
        };

        var tasks = {
            checkSystemSetup: checkSystemSetup,
            checkRequiresAuth: checkRequiresAuth,
            checkAdminLevel: checkAdminLevel,
            checkPermissions: checkPermissions
        };
        async.series(tasks, function(err, results){
            if (err) {
                cb(err, {success: false, results: results});
                return;
            }

            cb(null, {success: true, results: results});
        });
    };

    /**
     *
     * @method doRedirect
     * @param {String} location
     * @param {Integer} [statusCode=302]
     */
    RequestHandler.prototype.doRedirect = function(location, statusCode) {
        this.resp.statusCode = statusCode || pb.HttpStatus.MOVED_TEMPORARILY;
        this.resp.setHeader("Location", location);
        this.resp.end();
    };

    /**
     *
     * @method onErrorOccurred
     * @param {Error} err
     */
    RequestHandler.prototype.onErrorOccurred = function(err){
        throw err;
    };

    /**
     * Parses cookies passed for a request
     * @static
     * @method parseCookies
     * @param {Request} req
     * @return {Object}
     */
    RequestHandler.parseCookies = function(req){

        var parsedCookies = {};
        if (req.headers.cookie) {

            var cookieParameters = req.headers.cookie.split(';');
            for(var i = 0; i < cookieParameters.length; i++)  {

                var keyVal = cookieParameters[i].split('=');
                parsedCookies[keyVal[0]] = keyVal[1];
            }
        }
        return parsedCookies;
    };

    /**
     * Checks to see if the URL exists in the current context of the system
     * @static
     * @method urlExists
     * @param {String} url
     * @param {string} id
<<<<<<< HEAD
     * @param {string} [site]
     * @param {function} cb (Error, boolean)
=======
     * @param {string} site
     * @param {function} cb
>>>>>>> 523b0f65
     */
    RequestHandler.urlExists = function(url, id, site, cb) {
        var dao = new pb.DAO();
        if(typeof site === 'function') {
            cb = site;
            site = undefined;
        }
        var getTask = function(collection) {
            return function (callback) {
                var where = {url: url};
                if(site) {
                    where.site = site;
                }
                if (id) {
                    where[pb.DAO.getIdField()] = pb.DAO.getNotIdField(id);
                }
                dao.count(collection, where, function(err, count) {
                    if(util.isError(err) || count > 0) {
                        callback(true, count);
                    }
                    else {
                        callback(null, count);
                    }
                });
            };
        };
        async.series([getTask('article'), getTask('page')], function(err/*, results*/){
            cb(err, err !== null);
        });
    };

    /**
     *
     * @static
     * @method isAdminURL
     * @param {String} url
     */
    RequestHandler.isAdminURL = function(url) {
        if (url !== null) {

            var index = url.indexOf('/');
            if (index === 0 && url.length > 0) {
                url = url.substring(1);
            }

            var pieces = url.split('/');
            return pieces.length > 0 && pieces[0].indexOf('admin') === 0;
        }
        return false;
    };

    /**
     *
     * @static
     * @method isSystemSafeURL
     * @param {String} url
     * @param {String} id
     * @param {string} [site]
     * @param {Function} cb
     */
    RequestHandler.isSystemSafeURL = function(url, id, site, cb) {
        if(typeof site === 'function') {
            cb = site;
            site = undefined;
        }
        if (url === null || RequestHandler.isAdminURL(url)) {
            cb(null, false);
            return;
        }
        RequestHandler.urlExists(url, id, site, function(err, exists){
            cb(err, !exists);
        });
    };

    /**
     * Registers a body parser prototype for the specified mime
     * @static
     * @method registerBodyParser
     * @param {String} mime A non empty string representing the mime type that the prototype can parse
     * @param {Function} prototype A prototype that can have an instance created and parse the specified mime type
     * @return {Boolean} TRUE if the body parser was registered, FALSE if not
     */
    RequestHandler.registerBodyParser = function(mime, prototype) {
        if (!pb.validation.isNonEmptyStr(mime, true) || !util.isFunction(prototype)) {
            return false;
        }

        //set the prototype handler
        BODY_PARSER_MAP[mime] = prototype;
        return true;
    };

    /**
     * Retrieves the body parser mapping
     * @static
     * @method getBodyParsers
     * @return {Object} MIME string as the key and parser as the value
     */
    RequestHandler.getBodyParsers = function() {
        return util.merge(BODY_PARSER_MAP, {});
    };

    return RequestHandler;
};<|MERGE_RESOLUTION|>--- conflicted
+++ resolved
@@ -1023,19 +1023,6 @@
                 return self.serve404();
             }
 
-<<<<<<< HEAD
-        //do security checks
-        this.checkSecurity(rt.theme, rt.method, rt.site, function(err, result) {
-            if (pb.log.isSilly()) {
-                pb.log.silly('RequestHandler: Security Result=[%s]', result.success);
-                Object.keys(result.results).forEach(function(key) {
-                    pb.log.silly('RequestHandler:%s: %s', key, JSON.stringify(result.results[key]));
-                });
-            }
-            //all good
-            if (result.success) {
-                return self.onSecurityChecksPassed(activeTheme, rt.theme, rt.method, rt.site, route);
-=======
             var inactiveSiteAccess = route.themes[rt.site][rt.theme][rt.method].inactive_site_access;
             if (!self.siteObj.active && !inactiveSiteAccess) {
                 if (self.siteObj.uid === pb.SiteService.GLOBAL_SITE) {
@@ -1044,7 +1031,6 @@
                 else {
                     return self.serve404();
                 }
->>>>>>> 523b0f65
             }
 
             //do security checks
@@ -1349,10 +1335,7 @@
 
             //write content
             var content = data.content;
-            if (Buffer.isBuffer(content)) {
-                /* no op */
-            }
-            else if (util.isObject(data.content)) {
+            if (!Buffer.isBuffer(content) && util.isObject(data.content)) {
                 content = JSON.stringify(content);
             }
             this.resp.end(content);
@@ -1542,13 +1525,8 @@
      * @method urlExists
      * @param {String} url
      * @param {string} id
-<<<<<<< HEAD
      * @param {string} [site]
      * @param {function} cb (Error, boolean)
-=======
-     * @param {string} site
-     * @param {function} cb
->>>>>>> 523b0f65
      */
     RequestHandler.urlExists = function(url, id, site, cb) {
         var dao = new pb.DAO();

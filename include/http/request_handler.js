/*
    Copyright (C) 2015  PencilBlue, LLC

    This program is free software: you can redistribute it and/or modify
    it under the terms of the GNU General Public License as published by
    the Free Software Foundation, either version 3 of the License, or
    (at your option) any later version.

    This program is distributed in the hope that it will be useful,
    but WITHOUT ANY WARRANTY; without even the implied warranty of
    MERCHANTABILITY or FITNESS FOR A PARTICULAR PURPOSE.  See the
    GNU General Public License for more details.

    You should have received a copy of the GNU General Public License
    along with this program.  If not, see <http://www.gnu.org/licenses/>.
*/

//dependencies
var url     = require('url');
var fs      = require('fs');
var path    = require('path');
var process = require('process');
var async   = require('async');
var domain  = require('domain');
var Cookies = require('cookies');
var util    = require('../util.js');
var _ = require('lodash');

module.exports = function RequestHandlerModule(pb) {

    /**
     * Responsible for processing a single req by delegating it to the correct controllers
     * @class RequestHandler
     * @constructor
     * @param {Server} server The http server that the request came in on
     * @param {Request} req The incoming request
     * @param {Response} resp The outgoing response
     */
    function RequestHandler(server, req, resp){
        this.startTime = (new Date()).getTime();
        this.server    = server;
        this.req       = req;
        this.resp      = resp;
        this.url       = url.parse(req.url, true);
        this.hostname  = req.headers.host;
        this.activeTheme = null;
        this.errorCount = 0;
    }

    /**
     * A mapping that provides the interface type to parse the body based on the 
     * route specification
     * @private
     * @static
     * @readonly
     * @property BODY_PARSER_MAP
     * @type {Object}
     */
    var BODY_PARSER_MAP = {
        'application/json': pb.JsonBodyParser,
        'application/x-www-form-urlencoded': pb.FormBodyParser,
        'multipart/form-data': pb.FormBodyParser
    };

    /**
     * The fallback theme (pencilblue)
     * @static
     * @property DEFAULT_THEME
     * @type {String}
     */
    RequestHandler.DEFAULT_THEME = pb.config.plugins.default;

    /**
     * The internal storage of routes after they are validated and processed.
     * @private
     * @static
     * @property storage
     * @type {Array}
     */
    RequestHandler.storage = [];
    RequestHandler.index   = {};
    RequestHandler.sites = {};
    var GLOBAL_SITE = pb.SiteService.GLOBAL_SITE;
    /**
     * The internal storage of static routes after they are validated and processed.
     * @private
     * @static
     * @property staticRoutes
     * @type {Object}
     */
    RequestHandler.staticRoutes = {};

    /**
     * The list of routes provided by the pencilblue plugin.  These routes are 
     * loaded first to ensure defaults are in place before other plugins are 
     * initialized.  In the future this will change so that all plugins are treated 
     * equally.
     * @private
     * @static
     * @property CORE_ROUTES
     * @type {Array}
     */
    RequestHandler.CORE_ROUTES = require(path.join(pb.config.docRoot, '/plugins/pencilblue/include/routes.js'))(pb);

    /**
     * Initializes the request handler prototype by registering the core routes for
     * the system.  This should only be called once at startup.
     * @static
     * @method init
     */
    RequestHandler.init = function(){

        //iterate core routes adding them
        pb.log.debug('RequestHandler: Registering System Routes');
        util.forEach(RequestHandler.CORE_ROUTES, function(descriptor) {

            //register the route
            try {
                var result = RequestHandler.registerRoute(descriptor, RequestHandler.DEFAULT_THEME);
                if (!result) {
                    throw new Error();
                }
            }
            catch(e) {
                pb.log.error('RequestHandler: Failed to register PB route: %s %s', descriptor.method, descriptor.path);
                pb.log.silly(e.stack);
            }
        });
    };

    /**
     * Generates the controller callback object that will trigger the redirect
     * header to be sent back as part of the response.
     * @static
     * @method generateRedirect
     * @param {String} location The fully qualified or relative URL to be redirected to
     * @return {Object} The object for the controller to call back with.
     */
    RequestHandler.generateRedirect = function (location) {
        return {
            redirect: location
        };
    };

    /**
     * @static
     * @method loadSite
     * @param {Object} site
     */
    RequestHandler.loadSite = function(site) {
        RequestHandler.sites[site.hostname] = { active: site.active, uid: site.uid, displayName: site.displayName, hostname: site.hostname };
    };

    /**
     * @static
     * @method activateSite
     * @param {Object} site
     */
    RequestHandler.activateSite = function(site) {
        RequestHandler.sites[site.hostname].active = true;
    };

    /**
     * @static
     * @method deactivateSite
     * @param {Object} site
     */
    RequestHandler.deactivateSite = function(site) {
        RequestHandler.sites[site.hostname].active = false;
    };

    /**
     * Validates a route descriptor.  The specified object must have a "controller"
     * property that points to a valid file and the "path" property must specify a
     * valid URL path structure.
     * @static
     * @method isValidRoute
     * @param {Object} descriptor The object to validate
     * @param {String} descriptor.controller The file path to the controller file
     * @param {String} descriptor.path The URL path
     */
    RequestHandler.isValidRoute = function(descriptor) {
        return fs.existsSync(descriptor.controller) && 
            !util.isNullOrUndefined(descriptor.path);
    };

    /**
     * Unregisters all routes associated with a theme
     * @static
     * @method unregisterThemeRoutes
     * @param {String} theme The plugin/theme uid
     * @return {Integer} The number of routes removed
     */
    RequestHandler.unregisterThemeRoutes = function(theme, site) {
        //resolve the site
        if(!site)
        {
            site = GLOBAL_SITE;
        }

        var routesRemoved = 0;
        
        //pattern routes
        for (var i = 0; i < RequestHandler.storage.length; i++) {
            var path   = RequestHandler.storage[i].path;
            var result = RequestHandler.unregisterRoute(path, theme, site);
            if (result) {
                routesRemoved++;
            }
        }
        
        //static routes
        Object.keys(RequestHandler.staticRoutes).forEach(function(path) {
            var result = RequestHandler.unregisterRoute(path, theme, site);
            if (result) {
                routesRemoved++;
            }
        });
        return routesRemoved;
    };

    /**
     * Removes a route based on a URL path and theme UID
     * @static
     * @method unregisterRoute
     * @param {String} The URL path
     * @param {String} The theme that owns the route
     * @return {Boolean} TRUE if the route was found and removed, FALSE if not
     */
    RequestHandler.unregisterRoute = function(path, theme, site) {
        //resolve the site
        if(!site)
        {
            site = GLOBAL_SITE;
        }


        //get the pattern to check for
        var pattern    = null;
        var patternObj = RequestHandler.getRoutePattern(path);
        if (patternObj) {
            pattern = patternObj.pattern;
        }
        else {//invalid path provided
            return false;
        }

        //check if that pattern is registered for any theme
        var descriptor;
        if (RequestHandler.staticRoutes[path]) {
            descriptor = RequestHandler.staticRoutes[path];
        }
        else if (RequestHandler.index[pattern]) {
            descriptor = RequestHandler.storage[RequestHandler.index[pattern]];
        }
        else {
            //not a static route or pattern route
            return false;
        }

        //return false if specified site has no themes registered on that descriptor
        //return false if theme doesnt exist on descriptor for that site
        if (!descriptor || !descriptor.themes[site] || !descriptor.themes[site][theme]) {
            return false;
        }

        //remove from service
        delete descriptor.themes[site][theme];
        descriptor.themes[site].size--;
        if(descriptor.themes[site].size < 1) {
            delete descriptor.themes[site];
        }
        return true;
    };

    /**
     * Registers a route
     * @static
     * @method registerRoute
     * @param {Object} descriptor The route descriptor
     * @param {String} [descriptor.method='ALL'] The HTTP method associated with
     * the route
     * @param {String} descriptor.path The URL path for the route.  The route
     * supports wild cards a well as path variables (/get/:id)
     * @param {String} descriptor.controller The file path to the controller to
     * execute when the path is matched to an incoming request.
     * @param {Integer} [descriptor.access_level=0] Use global constants:
     * ACCESS_USER,ACCESS_WRITER,ACCESS_EDITOR,ACCESS_MANAGING_EDITOR,ACCESS_ADMINISTRATOR
     * @param {Boolean} [descriptor.setup_required=true] If true the system must have gone
     * through the setup process in order to pass validation
     * @param {Boolean} [descriptor.auth_required=false] If true, the user making the
     * request must have successfully authenticated against the system.
     * @param {String} [descriptor.content_type='text/html'] The content type header sent with the response
     * @param {String} theme The plugin/theme UID
     * @return {Boolean} TRUE if the route was registered, FALSE if not
     */
    RequestHandler.registerRoute = function(descriptor, theme, site){
        //resolve empty site to global
        if(!site)
        {
            site = GLOBAL_SITE;
        }

        //validate route
        if (!RequestHandler.isValidRoute(descriptor)) {
            pb.log.error("Route Validation Failed for: "+JSON.stringify(descriptor));
            return false;
        }

        //standardize http method (if exists) to upper case
        if (descriptor.method) {
            descriptor.method = descriptor.method.toUpperCase();
        }
        else {
            descriptor.method = 'ALL'
        }

        //get pattern and path variables
        var patternObj = RequestHandler.getRoutePattern(descriptor.path);
        var pathVars   = patternObj.pathVars;
        var pattern    = patternObj.pattern;
        var isStatic   = Object.keys(pathVars).length === 0 && !patternObj.hasWildcard;

        //insert it
        var isNew = false;
        var routeDescriptor = null;
        if (isStatic && !util.isNullOrUndefined(RequestHandler.staticRoutes[descriptor.path])) {
            routeDescriptor = RequestHandler.staticRoutes[descriptor.path];
        }
        else if (!isStatic && !util.isNullOrUndefined(RequestHandler.index[pattern])) {

            //exists so find it
            for (var i = 0; i < RequestHandler.storage.length; i++) {
                var route = RequestHandler.storage[i];
                if (route.pattern == pattern) {
                    routeDescriptor = route;
                    break;
                }
            }
        }
        else{//does not exist so create it
            isNew = true;
            routeDescriptor = {
                path: patternObj.path,
                pattern: pattern,
                path_vars: pathVars,
                expression: new RegExp(pattern),
                themes: {}
            };
        }

        //if the site has no themes on this route, add it
        if(!routeDescriptor.themes[site])
        {
            routeDescriptor.themes[site] = {};
            routeDescriptor.themes[site].size = 0;
        }

        //set the descriptor for the theme and load the controller type
        if (!routeDescriptor.themes[site][theme]) {
            routeDescriptor.themes[site][theme] = {};
            routeDescriptor.themes[site].size++;
        }
        routeDescriptor.themes[site][theme][descriptor.method]            = descriptor;
        routeDescriptor.themes[site][theme][descriptor.method].controller = require(descriptor.controller)(pb);
                                                               
       //only add the descriptor it is new.  We do it here because we need to 
       //know that the controller is good.
        if (isNew) {
            //set them in storage
            if (isStatic) {
                RequestHandler.staticRoutes[descriptor.path] = routeDescriptor;
            }
            else {
                RequestHandler.index[pattern] = RequestHandler.storage.length;
                RequestHandler.storage.push(routeDescriptor);
            }
        }
        
        //log the result
        if (isStatic) {
            pb.log.debug('RequestHander: Registered Static Route - Theme [%s] Path [%s][%s]', theme, descriptor.method, descriptor.path);
        }
        else {
            pb.log.debug('RequestHandler: Registered Route - Theme [%s] Path [%s][%s] Pattern [%s]', theme, descriptor.method, descriptor.path, pattern);
        }
        return true;
    };

    /**
     * Generates a regular expression based on the specified path.  In addition the
     * algorithm extracts any path variables that are included in the path.  Paths
     * can include two types of wild cards.  The traditional glob pattern style of
     * "/some/api/*" can be used as well as path variables ("/some/api/:action").
     * The path variables will be passed to the controllers.
     * @static
     * @method getRoutePattern
     * @param {String} The URL path
     * @return {Object|null} An object containing three properties: The specified
     * "path". The generated regular expression "pattern" as a string. Lastly, a
     * hash of the path variables and their position in the path coorelating to its
     * depth in the path.
     */
    RequestHandler.getRoutePattern = function(path) {
        if (!path) {
            return null;
        }

        //clean up path
        if (path.indexOf('/') == 0) {
            path = path.substring(1);
        }
        if (path.lastIndexOf('/') == path.length - 1) {
            path = path.substring(0, path.length - 1);
        }

        //construct the pattern & extract path variables
        var pathVars    = {};
        var pattern     = '^';
        var hasWildcard = false;
        var pathPieces  = path.split('/');
        for (var i = 0; i < pathPieces.length; i++) {
            var piece = pathPieces[i];

            if (piece.indexOf(':') == 0) {
                var fieldName = piece.substring(1);
                pathVars[fieldName] = i + 1;
                pattern += '\/[^/]+';
            }
            else {
                if (piece.indexOf('*') >= 0) {
                    piece = piece.replace(/\*/g, '.*');
                    
                    hasWildcard = true;
                }
                pattern += '\/'+piece;
            }
        }
        pattern += '[/]{0,1}$';

        return {
            path: path,
            pattern: pattern,
            pathVars: pathVars,
            hasWildcard: hasWildcard
        };
    };

    /**
     * Processes a request:
     * <ol>
     * 	<li>Initialize localization</li>
     * 	<li>if Public Route:
     * 		<ol>
     * 			<li>If Valid Content
     * 				<ol><li>Serve Public Content</li></ol>
     * 			</li>
     * 			<li>Else Serve 404</li>
     * 		</ol>
     * 	</li>
     * 	<li>Else Parse Cookies</li>
     * 	<li>Open/Create a session</li>
     * 	<li>Get Route</li>
     * </ol>
     * @method handleRequest
     */
    RequestHandler.prototype.handleRequest = function(){

        //fist things first check for public resource
        if (RequestHandler.isPublicRoute(this.url.pathname)) {
            return this.servePublicContent();
        }

        //check for session cookie
        var cookies = RequestHandler.parseCookies(this.req);
        this.req.headers[pb.SessionHandler.COOKIE_HEADER] = cookies;

        //open session
        var self = this;
        pb.session.open(this.req, function(err, session){
            if (util.isError(err)) {
                return self.serveError(err);
            }
            
            //get locale preference
            self.localizationService = self.deriveLocalization(session);

            //set the session id when no session has started or the current one has
            //expired.
            var sc = Object.keys(cookies).length == 0;
            var se = !sc && cookies.session_id != session.uid;
            self.setSessionCookie =  sc || se;
            if (pb.log.isSilly()) {
                pb.log.silly("RequestHandler: Session ID [%s] Cookie SID [%s] Created [%s] Expired [%s]", session.uid, cookies.session_id, sc, se);
            }

            //continue processing
            self.onSessionRetrieved(err, session);
        });
    };
    
    /**
     * Derives the locale and localization instance.
     * @method deriveLocalization
     */
    RequestHandler.prototype.deriveLocalization = function(session) {
        
        var userPreferredLocale = session.locale;
        var browserIndicated = this.req.headers[pb.Localization.ACCEPT_LANG_HEADER];
        if (browserIndicated) {
            browserIndicated = ',' + browserIndicated;
        }
        
        //get locale preference
        return new pb.Localization(userPreferredLocale + '' + browserIndicated);
    };

    /**
     * Serves up public content from an absolute file path
     * @method servePublicContent
     * @param {String} absolutePath An absolute file path to the resource
     */
    RequestHandler.prototype.servePublicContent = function(absolutePath) {

        //check for provided path, then default if necessary
        if (util.isNullOrUndefined(absolutePath)) {
            absolutePath = path.join(pb.config.docRoot, 'public', this.url.pathname);
        }

        var self = this;
        fs.readFile(absolutePath, function(err, content){
            if (err) {
                self.serve404();
                return;
            }

            //build response structure
            var data = {
                content: content
            };

            //guess at content-type
            var mime = RequestHandler.getMimeFromPath(absolutePath);
            if (mime) {
                data.content_type = mime;
            }

            //send response
            self.writeResponse(data);
        });
    };

    /**
     * Attempts to derive the MIME type for a resource path based on the extension 
     * of the path.
     * @static
     * @method getMimeFromPath
     * @param {resourcePath} The file path to a resource
     * @return {String} The MIME type or NULL if could not be derived.
     */
    RequestHandler.getMimeFromPath = function(resourcePath) {
        var map = {
            js: 'text/javascript',
            css: 'text/css',
            png: 'image/png',
            svg: 'image/svg+xml',
            jpg: 'image/jpeg',
            gif: 'image/gif',
            webp: 'image/webp',
            ico: 'image/vnd.microsoft.icon',
            tff: 'application/octet-stream',
            eot: 'application/vnd.ms-fontobject',
            woff: 'application/x-font-woff',
            otf: 'font/opentype',
            ttf: 'font/truetype',
            pdf: 'application/pdf',
            html: 'text/html'
        };
        var index = resourcePath.lastIndexOf('.');
        if (index >= 0) {
            return map[resourcePath.substring(index + 1)];
        }
        return undefined;
    };

    /**
     * Determines if the path is mapped to static resources
     * @static
     * @method isPublicRoute
     * @param {String} path URL path to a resource
     * @return {Boolean} TRUE if mapped to a public resource directory, FALSE if not
     */
    RequestHandler.isPublicRoute = function(path){
        var publicRoutes = ['/js/', '/css/', '/fonts/', '/img/', '/localization/', '/favicon.ico', '/docs/', '/bower_components/'];
        for (var i = 0; i < publicRoutes.length; i++) {
            if (path.indexOf(publicRoutes[i]) == 0) {
                return true;
            }
        }
        return false;
    };

<<<<<<< HEAD
    /**
     * Serves up a 404 page when the path specified by the incoming request does 
     * not exist. This function <b>WILL</b> close the connection.
     * @method serve404
     */
    RequestHandler.prototype.serve404 = function() {
        var error = new Error('NOT FOUND');
        error.code = 404;
        this.serveError(error);
        if (pb.log.isSilly()) {
            pb.log.silly("RequestHandler: No Route Found, Sending 404 for URL="+this.url.href);
        }
    };

    /**
     * Serves up an error page.  The page is responsible for displaying an error page
     * TODO Church this up a bit.  Make it a template and controller like 404.
     * TODO install an encoder entity since node prints out function names in angle brackets
     * @method serveError
     * @param {Error} err The failure that was generated by the executed controller
     * @return {Boolean} TRUE when the error is rendered, FALSE if the request had already been handled
     */
    RequestHandler.prototype.serveError = function(err) {
        if (this.resp.headerSent) {
            return false;
        }
        
        //bump the error count so handlers will no if we are recursively trying to handle errors.
        this.errorCount++;
        
        //retrieve the active theme.  Sometimes we don't have it such as in the case of the 404.
        var self = this;
        var getActiveTheme = function(cb){
            if (self.activeTheme) {
                return cb(null, self.activeTheme);
            }
            
            var settingsService = pb.SettingServiceFactory.getService(pb.config.settings.use_memory, pb.config.settings.use_cache, self.siteObj.uid);
            settingsService.get('active_theme', function(err, activeTheme){
                self.activeTheme = activeTheme;
                cb(null, activeTheme);
            });
        };
        
        getActiveTheme(function(error, activeTheme) {
            
            //build out params for handlers
            var params = {
                mime: self.themeRoute && self.themeRoute.content_type ? self.themeRoute.content_type : 'text/html',
                error: err,
                request: self.req,
                localization: self.localization,
                activeTheme: activeTheme,
                reqHandler: self,
                errorCount: self.errorCount
            };
            
            //hand off to the formatters.  NOTE: the callback may not be called if 
            //the handler chooses to fire off a controller.
            pb.ErrorFormatters.formatForMime(params, function(error, result) {
                if (util.isError(error)) {
                    pb.log.error('RequestHandler: An error occurred attempting to render an error: %s', error.stack);
                }

                var data = {
                    reqHandler: self,
                    content: result.content,
                    content_type: result.mime,
                    code: err.code || 500
                };
                self.onRenderComplete(data);
            });
        });

        return true;
    };
=======
  /**
   * Serves up a 404 page when the path specified by the incoming request does
   * not exist. This function <b>WILL</b> close the connection.
   * @method serve404
   */
  RequestHandler.prototype.serve404 = function() {

    var self = this;
    var NotFound;
    var settings = pb.SettingServiceFactory.getService(pb.config.settings.use_memory, pb.config.settings.use_cache, this.site);
    settings.get('active_theme', function(err, theme) {

      try{
        NotFound = require(path.join(pb.config.docRoot, 'plugins/' + theme + '/controllers/error/404.js'))(pb);
      } catch(e){
        NotFound = require(path.join(pb.config.docRoot, 'plugins/pencilblue/controllers/error/404.js'))(pb);
      }

      var cInstance = new NotFound();
      self.doRender({}, cInstance, {});

      pb.log.silly('RequestHandler: No Route Found, Sending 404 for URL=%s', this.url.href);
    });
  };

  /**
   * Serves up an error page.  The page is responsible for displaying an error page
   * TODO Church this up a bit.  Make it a template and controller like 404.
   * TODO install an encoder entity since node prints out function names in angle brackets
   * @method serveError
   * @param {Error} err The failure that was generated by the executed controller
   * @return {Boolean} TRUE when the error is rendered, FALSE if the request had already been handled
   */
  RequestHandler.prototype.serveError = function(err) {
    if (this.resp.headerSent) {
      return false;
    }

    var self   = this;
    var NotFound;
    var params = {
      mime: this.themeRoute && this.themeRoute.content_type ? this.themeRoute.content_type : 'text/html',
      error: err,
      request: this.req,
      localization: this.localization
    };

    var settings = pb.SettingServiceFactory.getService(pb.config.settings.use_memory, pb.config.settings.use_cache, this.site);
    settings.get('active_theme', function(err, theme) {

      try{
        NotFound = require(path.join(pb.config.docRoot, 'plugins/' + theme + '/controllers/error/500.js'))(pb);
      } catch(e){
        NotFound = require(path.join(pb.config.docRoot, 'plugins/pencilblue/controllers/error/500.js'))(pb);
      }

      var cInstance = new NotFound(params);
      self.doRender({}, cInstance, {});

      pb.log.silly('RequestHandler: No Route Found, Sending 404 for URL=%s', this.url.href);
    });

    return true;
  };
>>>>>>> fc45581b

    /**
     * Called when the session has been retrieved.  Responsible for checking the 
     * active theme.  It then retrieves the route object and passes it off to onThemeRetrieved.
     * @method onSessionRetrieved
     * @param {Error} err Any error that occurred while retrieving the session
     * @param {Object} session The session for the requesting entity
     */
    RequestHandler.prototype.onSessionRetrieved = function(err, session) {
        if (err) {
            this.onErrorOccurred(err);
            return;
        }

        //set the session
        this.session = session;

        //set the site
        this.siteObj = RequestHandler.sites[this.hostname];

        if (!this.siteObj) {
            var hostnameErr = new Error("The host (" + this.hostname + ") has not been registered with a site. In single site mode, you must use your site root (" + pb.config.siteRoot + ").");
            pb.log.error(hostnameErr);
            this.serveError(hostnameErr);
            return;
        }

        this.site = this.siteObj.uid;
        this.siteName = this.siteObj.displayName;
        //find the controller to hand off to
        var route = this.getRoute(this.url.pathname);
        if (route == null) {
            this.serve404();
            return;
        }
        this.route = route;

        //get active theme
        var self = this;
        var settings = pb.SettingServiceFactory.getService(pb.config.settings.use_memory, pb.config.settings.use_cache, this.siteObj.uid);
        settings.get('active_theme', function(err, activeTheme){
            if (!activeTheme) {
                pb.log.warn("RequestHandler: The active theme is not set.  Defaulting to '%s'", RequestHandler.DEFAULT_THEME);
                activeTheme = RequestHandler.DEFAULT_THEME;
            }
            
            self.activeTheme = activeTheme;
            self.onThemeRetrieved(activeTheme, route);
        });
    };

    /**
     * Compares the path against the registered routes's to lookup the route object.
     * @method getRoute
     * @param {String} path The URL path for the incoming request
     * @return {Object} The route object or NULL if the path does not match any route
     */
    RequestHandler.prototype.getRoute = function(path) {
        
        //check static routes first.  It must be an exact match including 
        //casing and any ending slash.
        var isSilly = pb.log.isSilly();
        var route   = RequestHandler.staticRoutes[path];
        if (!util.isNullOrUndefined(route)) {
            if(route.themes[this.siteObj.uid] || route.themes[GLOBAL_SITE]) {
                if (isSilly) {
                    pb.log.silly('RequestHandler: Found static route [%s]', path);
                }
                return route;
            }
        }

        //now do the hard work.  Iterate over the available patterns until a 
        //pattern is found.
        for (var i = 0; i < RequestHandler.storage.length; i++) {

            var curr   = RequestHandler.storage[i];
            var result = curr.expression.test(path);

            if (isSilly) {
                pb.log.silly('RequestHandler: Comparing Path [%s] to Pattern [%s] Result [%s]', path, curr.pattern, result);
            }
            if (result) {
                if(curr.themes[this.siteObj.uid] || curr.themes[GLOBAL_SITE]) {
                    return curr;
                }
                break;
            }
        }
        
        //ensures we return null when route is not found for backward 
        //compatibility.
        return null;
    };

    /**
     * Determines if the route supports the given HTTP method
     * @static
     * @method routeSupportsMethod
     * @param {Object} themeRoutes The route object that contains the specifics for 
     * the theme variation of the route.
     * @param {String} method HTTP method
     */
    RequestHandler.routeSupportsMethod = function(themeRoutes, method) {
        method = method.toUpperCase();
        return !util.isNullOrUndefined(themeRoutes[method]);
    };

    /**
     * Determines if a route supports a particular theme and HTTP method
     * @static
     * @method routeSupportsTheme
     * @param {Object} route
     * @param {String} theme The theme
     * @param {String} method HTTP method
     * @param {string} site current site
     * @return {Boolean}
     */
    RequestHandler.routeSupportsSiteTheme = function(route, theme, method, site) {
        return !util.isNullOrUndefined(route.themes[site]) && 
            !util.isNullOrUndefined(route.themes[site][theme]) && 
            RequestHandler.routeSupportsMethod(route.themes[site][theme], method);
    };

    /**
     * @static
     * @method routeSupportsGlobalTheme
     * @param {Object} route
     * @param {String} theme
     * @param {String} method
     */
    RequestHandler.routeSupportsGlobalTheme = function(route, theme, method) {
        return RequestHandler.routeSupportsSiteTheme(route, theme, method, GLOBAL_SITE);
    };

    /**
     * Determines the theme that will be executed for the route.
     * The themes will be prioritized as: active theme, pencilblue, followed by 
     * iterating over all other inherited themes.
     * @method getRouteTheme
     * @param {String} activeTheme
     * @param {Object} route
     * @return {Object} An object with two properties: theme and method
     */
    RequestHandler.prototype.getRouteTheme = function(activeTheme, route) {
        var obj = {theme: null, method: null, site: null};

        var methods = [this.req.method, 'ALL'];
        for (var i = 0; i < methods.length; i++) {

            //check for themed route
            var themesToCheck = [activeTheme, RequestHandler.DEFAULT_THEME];
            if (this.siteObj.uid in route.themes) {
                util.arrayPushAll(Object.keys(route.themes[this.siteObj.uid]), themesToCheck);
            }
            if (!pb.SiteService.isGlobal(this.siteObj.uid) && (pb.SiteService.GLOBAL_SITE in route.themes)) {
                util.arrayPushAll(Object.keys(route.themes[pb.SiteService.GLOBAL_SITE]), themesToCheck);
            }
            themesToCheck = _.uniq(themesToCheck);
            for (var j = 0; j < themesToCheck.length; j++) {

                //see if theme supports method and provides support
                if (RequestHandler.routeSupportsSiteTheme(route, themesToCheck[j], methods[i], this.siteObj.uid)) {
                    obj.theme  = themesToCheck[j];
                    obj.method = methods[i];
                    obj.site   = this.siteObj.uid;
                    return obj;
                } else if (RequestHandler.routeSupportsGlobalTheme(route, themesToCheck[j], methods[i])) {
                    obj.theme  = themesToCheck[j];
                    obj.method = methods[i];
                    obj.site   = GLOBAL_SITE;
                    return obj;
                }
            }
        }
        return obj;
    }

    /**
     * 
     * @method onThemeRetrieved
     * @param {String} activeTheme
     * @param {Object} route
     */
    RequestHandler.prototype.onThemeRetrieved = function(activeTheme, route) {
        var self = this;

        //check for unregistered route for theme
        var rt = this.routeTheme = this.getRouteTheme(activeTheme, route);

        if (pb.log.isSilly()) {
            pb.log.silly("RequestHandler: Settling on theme [%s] and method [%s] for URL=[%s:%s]", rt.theme, rt.method, this.req.method, this.url.href);
        }

        //sanity check
        if (rt.theme === null || rt.method === null || rt.site === null) {
            this.serve404();
            return;
        }

        var inactiveSiteAccess = route.themes[rt.site][rt.theme][rt.method].inactive_site_access;
        if (!this.siteObj.active && !inactiveSiteAccess) {
            if (this.siteObj.uid === pb.SiteService.GLOBAL_SITE) {
                this.doRedirect('/admin');
                return;
            }
            else {
                this.serve404();
                return;
            }
        }

        //do security checks
        this.checkSecurity(rt.theme, rt.method, rt.site, function(err, result) {
            if (pb.log.isSilly()) {
                pb.log.silly('RequestHandler: Security Result=[%s]', result.success);
                for (var key in result.results) {
                    pb.log.silly('RequestHandler:%s: %s', key, JSON.stringify(result.results[key]));
                }
            }
            //all good
            if (result.success) {
                return self.onSecurityChecksPassed(activeTheme, rt.theme, rt.method, rt.site, route);
            }

            //handle failures through bypassing other processing and doing output
            self.onRenderComplete(err);
        });
    };

    /**
     *
     * @method onSecurityChecksPassed
     * @param {String} activeTheme The user set active theme
     * @param {String} routeTheme The plugin/theme who's controller will handle the request
     * @param {String} method
     * @param {String} site
     * @param {Object} route
     */
    RequestHandler.prototype.onSecurityChecksPassed = function(activeTheme, routeTheme, method, site, route) {

        //extract path variables
        var pathVars = this.getPathVariables(route);

        //instantiate controller
        var ControllerType  = route.themes[site][routeTheme][method].controller;
        var cInstance       = new ControllerType();
        
        //execute it
        var context = {
            pathVars: pathVars,
            cInstance: cInstance,
            themeRoute: route.themes[site][routeTheme][method],
            activeTheme: activeTheme
        };
        this.doRender(context);
    };
    
    /**
     * 
     * @method getPathVariables
     * @param {Object} route
     * @param {Object} route.path_vars
     */
    RequestHandler.prototype.getPathVariables = function(route) {
        var pathVars = {};
        var pathParts = this.url.pathname.split('/');
        for (var field in route.path_vars) {
            pathVars[field] = pathParts[route.path_vars[field]];
        }
        return pathVars;
    };

    /**
     * Begins the rendering process by initializing the controller.  This is done 
     * by gathering all initialization parameters and calling the controller's 
     * "init" function.
     * @method doRender
     * @param {Object} pathVars The URL path's variables
     * @param {BaseController} cInstance An instance of the controller to be executed
     * @param {Object} themeRoute
     * @param {String} activeTheme The user set active theme
     */
    RequestHandler.prototype.doRender = function(context) {
        var self  = this;

        //attempt to parse body
        this.parseBody(context.themeRoute.request_body, function(err, body) {
            if (util.isError(err)) {
                err.code = 400;
                return self.serveError(err);
            }

            //build out properties & merge in any that are special to this call
            var props = {
                request_handler: self,
                request: self.req,
                response: self.resp,
                session: self.session,
                localization_service: self.localizationService,
                path_vars: context.pathVars,
                pathVars: context.pathVars,
                query: self.url.query,
                body: body,
                site: self.site,
                siteObj: self.siteObj,
                siteName: self.siteName,
                activeTheme: context.activeTheme || self.activeTheme
            };
            if (util.isObject(context.initParams)) {
                util.merge(context.initParams, props);
            }
            
            //initialize the controller
            context.cInstance.init(props, function(){
                self.onControllerInitialized(context.cInstance, context.themeRoute);
            });
        });
    };

    /**
     * Parses the incoming request body when the body type specified matches one of 
     * those explicitly allowed by the rotue.
     * @method parseBody
     * @param {Array} mimes An array of allowed MIME strings.  
     * @param {Function} cb A callback that takes 2 parameters: An Error, if 
     * occurred and the parsed body.  The parsed value is often an object but the 
     * value is dependent on the parser selected by the content type.
     */ 
    RequestHandler.prototype.parseBody = function(mimes, cb) {

        //we don't force a mime.  Controllers have the ability to handle this 
        //themselves.
        if (!util.isArray(mimes)) {
            return cb(null, null);
        }

        //verify that the content type is acceptable
        var contentType = this.req.headers['content-type'];
        if (contentType) {

            //we split on ';' to check for multipart encoding since it specifies a 
            //boundary
            contentType = contentType.split(';')[0];
            if (mimes.indexOf(contentType) === -1) {
                //a type was specified but its not accepted by the controller
                //TODO return HTTP 415
                return cb(null, null);
            }
        }

        //create the parser
        var BodyParser = BODY_PARSER_MAP[contentType];
        if (!BodyParser) {
            pb.log.silly('RequestHandler: no handler was found to parse the body type [%s]', contentType);
            return cb(null, null);
        }

        //execute the parsing
        var self = this;
        var d = domain.create();
        d.on('error', cb);
        d.run(function() {
            process.nextTick(function() {

                //initialize the parser and parse content
                var parser = new BodyParser();
                parser.parse(self.req, cb);
            });
        });
    };

    /**
     *
     * @method onControllerInitialized
     * @param {BaseController} controller
     */
    RequestHandler.prototype.onControllerInitialized = function(controller, themeRoute) {
        var self = this;
        var d = domain.create();
        d.add(controller);
        d.run(function() {
            process.nextTick(function() {
                controller[themeRoute.handler ? themeRoute.handler : 'render'](function(result){
                    self.onRenderComplete(result);
                });
            });
        });
        d.on('error', function(err) {
            pb.log.error("RequestHandler: An error occurred during controller execution. URL=[%s:%s] ROUTE=%s\n%s", self.req.method, self.req.url, JSON.stringify(self.route), err.stack);
            self.serveError(err);
        });
    };

    /**
     *
     * @method onRenderComplete
     * @param {Object} data
     */
    RequestHandler.prototype.onRenderComplete = function(data){
        if (util.isError(data)) {
            return this.serveError(data);
        }
        
        //set cookie
        var cookies = new Cookies(this.req, this.resp);
        if (this.setSessionCookie) {
            try{
                cookies.set(pb.SessionHandler.COOKIE_NAME, this.session.uid, pb.SessionHandler.getSessionCookie(this.session));
            }
            catch(e){
                pb.log.error('RequestHandler: %s', e.stack);
            }
        }

        //do any necessary redirects
        var doRedirect = typeof data.redirect != "undefined";
        if(doRedirect) {
            this.doRedirect(data.redirect);
        }
        else {
            //output data here
            this.writeResponse(data);
        }

        //calculate response time
        if (pb.log.isDebug()) {
            pb.log.debug("Response Time: "+(new Date().getTime() - this.startTime)+
                    "ms URL=["+this.req.method+']'+
                    this.req.url+(doRedirect ? ' Redirect='+data.redirect : '') +
                    (data.code == undefined ? '' : ' CODE='+data.code));
        }

        //close session after data sent
        //public content doesn't require a session so in order to not error out we
        //check if the session exists first.
        if (this.session) {
            var self = this;
            pb.session.close(this.session, function(err, result) {
                if (util.isError(err)) {
                    pb.log.warn('RequestHandler: Failed to close session [%s]', self.session.uid);
                }
            });
        }
    };

    /**
     *
     * @method writeResponse
     * @param {Object} data
     */
    RequestHandler.prototype.writeResponse = function(data){

        //infer a response code when not provided
        if(typeof data.code === 'undefined'){
            data.code = 200;
        }

        // If a response code other than 200 is provided, force that code into the head
        var contentType = 'text/html';
        if (typeof data.content_type !== 'undefined') {
            contentType = data.content_type;
        }
        else if (this.themeRoute && this.themeRoute.content_type != undefined) {
            contentType = this.themeRoute.content_type;
        }

        //send response
        //the catch allows us to prevent any plugins that callback trwice from
        //screwing us over due to the attempt to write headers twice.
        try {
            //set any custom headers
            if (util.isObject(data.headers)) {
                for(var header in data.headers) {
                    this.resp.setHeader(header, data.headers[header]);
                }
            }
            if (pb.config.server.x_powered_by) {
                this.resp.setHeader('x-powered-by', pb.config.server.x_powered_by);
            }
            this.resp.setHeader('content-type', contentType);
            this.resp.writeHead(data.code);
            
            //write content
            var content = data.content;
            if (Buffer.isBuffer(content)) {
                /* no op */
            }
            else if (util.isObject(data.content)) {
                content = JSON.stringify(content);
            }
            this.resp.end(content);
        }
        catch(e) {
            pb.log.error('RequestHandler: '+e.stack);
        }
    };

    /**
     * Creates a cookie string
     * @method writeCookie
     * @param {Object} descriptor The pieces of the cookie that are to be included 
     * in the string.  These pieces are represented as key value pairs.  Each value 
     * will be serialized via its implicity "toString" function.
     * @param {String} [cookieStr=''] The current cookie string if it exists
     * @return {String} The cookie represented as a string
     */
    RequestHandler.prototype.writeCookie = function(descriptor, cookieStr){
        cookieStr = cookieStr ? cookieStr : '';

        for(var key in descriptor) {
            cookieStr += key + '=' + descriptor[key]+'; ';
        }
        return cookieStr;
    };

    /**
     * Verifies that the incoming request meets all necessary security critiera
     * @method checkSecurity
     * @param {String} activeTheme
     * @param {String} method
     * @param {String} site
     * @param {Function} cb
     */
    RequestHandler.prototype.checkSecurity = function(activeTheme, method, site, cb){
        var self        = this;
        this.themeRoute = this.route.themes[site][activeTheme][method];

        //verify if setup is needed
        var checkSystemSetup = function(callback) {
            var result = {success: true};
            if (self.themeRoute.setup_required == undefined || self.themeRoute.setup_required == true) {
                pb.settings.get('system_initialized', function(err, isSetup){

                    //verify system init
                    if (!isSetup) {
                        result.success = false;
                        result.redirect = '/setup';
                        callback(result, result);
                        return;
                    }
                    callback(null, result);
                });
            }
            else {
                callback(null, result);
            }
        };

        var checkRequiresAuth = function(callback) {

            var result = {success: true};
            if (self.themeRoute.auth_required == true) {

                if (self.session.authentication.user_id == null || self.session.authentication.user_id == undefined) {
                    result.success  = false;
                    result.redirect = RequestHandler.isAdminURL(self.url.href) ? '/admin/login' : '/user/login';
                    self.session.on_login = self.req.method.toLowerCase() === 'get' ? self.url.href : pb.UrlService.createSystemUrl('/admin', self.hostname);
                    callback(result, result);
                    return;
                }
                callback(null, result);
            }
            else{
                callback(null, result);
            }
        };

        var checkAdminLevel = function(callback) {

            var result = {success: true};
            if (self.themeRoute.access_level !== undefined) {

                if (self.session.authentication.admin_level < self.themeRoute.access_level) {
                    result.success = false;
                    result.content = '403 Forbidden';
                    result.code    = 403;
                    callback(result, result);
                    return;
                }
                callback(null, result);
            }
            else{
                callback(null, result);
            }
        };

        var checkPermissions = function(callback) {

            var result   = {success: true};
            var reqPerms = self.themeRoute.permissions;
            var auth     = self.session.authentication;
            if (auth && auth.user && 
                auth.access_level !== pb.SecurityService.ACCESS_ADMINISTRATOR && 
                auth.user.permissisions && 
                util.isArray(reqPerms)) {

                var permMap = self.session.authentication.user.permissions;
                for(var i = 0; i < reqPerms.length; i++) {

                    if (!permMap[reqPerms[i]]) {
                        result.success = false;
                        result.content = '403 Forbidden';
                        result.code    = 403;
                        callback(result, result);
                        return;
                    }
                }
                callback(null, result);
            }
            else{
                callback(null, result);
            }
        };

        var tasks = {
            checkSystemSetup: checkSystemSetup,
            checkRequiresAuth: checkRequiresAuth,
            checkAdminLevel: checkAdminLevel,
            checkPermissions: checkPermissions
        };
        async.series(tasks, function(err, results){
            if (err) {
                cb(err, {success: false, results: results});
                return;
            }

            cb(null, {success: true, results: results});
        });
    };

    /**
     *
     * @method doRedirect
     * @param {String} location
     */
    RequestHandler.prototype.doRedirect = function(location) {
        this.resp.statusCode = 302;
        this.resp.setHeader("Location", location);
        this.resp.end();
    };

    /**
     * 
     * @method onErrorOccurred
     * @param {Error} err
     */
    RequestHandler.prototype.onErrorOccurred = function(err){
        var error = new PBError("Failed to open a session", 500);
        error.setSource(err);
        throw error;
    };

    /**
     *
     * @static
     * @method parseCookies
     * @param {Request} req
     * @return {Object}
     */
    RequestHandler.parseCookies = function(req){

        var parsedCookies = {};
        if (req.headers.cookie) {

            var cookieParameters = req.headers.cookie.split(';');
            for(var i = 0; i < cookieParameters.length; i++)  {

                var keyVal = cookieParameters[i].split('=');
                parsedCookies[keyVal[0]] = keyVal[1];
            }
        }
        return parsedCookies;
    };

    /**
     *
     * @static
     * @method urlExists
     * @param {String} url
     * @param {
     */
    RequestHandler.urlExists = function(url, id, site, cb) {
        var dao = new pb.DAO();
        if(typeof site === 'function') {
            cb = site;
            site = undefined;
        }
        var getTask = function(collection) {
            return function (callback) {
                var where = {url: url};
                if(site) {
                    where.site = site;
                }
                if (id) {
                    where[pb.DAO.getIdField()] = pb.DAO.getNotIdField(id);
                }
                dao.count(collection, where, function(err, count) {
                    if(util.isError(err) || count > 0) {
                        callback(true, count);
                    }
                    else {
                        callback(null, count);
                    }
                });
            };
        };
        async.series([getTask('article'), getTask('page')], function(err, results){
            cb(err, err != null);
        });
    };

    /**
     * 
     * @static
     * @method isAdminURL
     * @param {String} url
     */
    RequestHandler.isAdminURL = function(url) {
        if (url != null) {

            var index = url.indexOf('/');
            if (index == 0 && url.length > 0) {
                url = url.substring(1);
            }

            var pieces = url.split('/');
            return pieces.length > 0 && pieces[0].indexOf('admin') == 0;
        }
        return false;
    };

    /**
     *
     * @static
     * @method isSystemSafeURL
     * @param {String} url
     * @param {String} id
     * @param {Function} cb
     */
    RequestHandler.isSystemSafeURL = function(url, id, site, cb) {
        if(typeof site === 'function') {
            cb = site;
            site = undefined;
        }
        if (url == null || RequestHandler.isAdminURL(url)) {
            cb(null, false);
            return;
        }
        RequestHandler.urlExists(url, id, site, function(err, exists){
            cb(err, !exists);
        });
    };

    /**
     * Registers a body parser prototype for the specified mime
     * @static
     * @method registerBodyParser
     * @param {String} mime A non empty string representing the mime type that the prototype can parse
     * @param {Function} prototype A prototype that can have an instance created and parse the specified mime type
     * @return {Boolean} TRUE if the body parser was registered, FALSE if not
     */
    RequestHandler.registerBodyParser = function(mime, protoype) {
        if (!pb.validation.isNonEmptyStr(mime) || !util.isFunction(prototype)) {
            return false;
        }

        //set the prototype handler
        BODY_PARSER_MAP[mime] = protoype;
        return true;
    };
    
    return RequestHandler;
};<|MERGE_RESOLUTION|>--- conflicted
+++ resolved
@@ -48,7 +48,7 @@
     }
 
     /**
-     * A mapping that provides the interface type to parse the body based on the 
+     * A mapping that provides the interface type to parse the body based on the
      * route specification
      * @private
      * @static
@@ -91,9 +91,9 @@
     RequestHandler.staticRoutes = {};
 
     /**
-     * The list of routes provided by the pencilblue plugin.  These routes are 
-     * loaded first to ensure defaults are in place before other plugins are 
-     * initialized.  In the future this will change so that all plugins are treated 
+     * The list of routes provided by the pencilblue plugin.  These routes are
+     * loaded first to ensure defaults are in place before other plugins are
+     * initialized.  In the future this will change so that all plugins are treated
      * equally.
      * @private
      * @static
@@ -180,7 +180,7 @@
      * @param {String} descriptor.path The URL path
      */
     RequestHandler.isValidRoute = function(descriptor) {
-        return fs.existsSync(descriptor.controller) && 
+        return fs.existsSync(descriptor.controller) &&
             !util.isNullOrUndefined(descriptor.path);
     };
 
@@ -199,7 +199,7 @@
         }
 
         var routesRemoved = 0;
-        
+
         //pattern routes
         for (var i = 0; i < RequestHandler.storage.length; i++) {
             var path   = RequestHandler.storage[i].path;
@@ -208,7 +208,7 @@
                 routesRemoved++;
             }
         }
-        
+
         //static routes
         Object.keys(RequestHandler.staticRoutes).forEach(function(path) {
             var result = RequestHandler.unregisterRoute(path, theme, site);
@@ -363,8 +363,8 @@
         }
         routeDescriptor.themes[site][theme][descriptor.method]            = descriptor;
         routeDescriptor.themes[site][theme][descriptor.method].controller = require(descriptor.controller)(pb);
-                                                               
-       //only add the descriptor it is new.  We do it here because we need to 
+
+       //only add the descriptor it is new.  We do it here because we need to
        //know that the controller is good.
         if (isNew) {
             //set them in storage
@@ -376,7 +376,7 @@
                 RequestHandler.storage.push(routeDescriptor);
             }
         }
-        
+
         //log the result
         if (isStatic) {
             pb.log.debug('RequestHander: Registered Static Route - Theme [%s] Path [%s][%s]', theme, descriptor.method, descriptor.path);
@@ -430,7 +430,7 @@
             else {
                 if (piece.indexOf('*') >= 0) {
                     piece = piece.replace(/\*/g, '.*');
-                    
+
                     hasWildcard = true;
                 }
                 pattern += '\/'+piece;
@@ -481,7 +481,7 @@
             if (util.isError(err)) {
                 return self.serveError(err);
             }
-            
+
             //get locale preference
             self.localizationService = self.deriveLocalization(session);
 
@@ -498,19 +498,19 @@
             self.onSessionRetrieved(err, session);
         });
     };
-    
+
     /**
      * Derives the locale and localization instance.
      * @method deriveLocalization
      */
     RequestHandler.prototype.deriveLocalization = function(session) {
-        
+
         var userPreferredLocale = session.locale;
         var browserIndicated = this.req.headers[pb.Localization.ACCEPT_LANG_HEADER];
         if (browserIndicated) {
             browserIndicated = ',' + browserIndicated;
         }
-        
+
         //get locale preference
         return new pb.Localization(userPreferredLocale + '' + browserIndicated);
     };
@@ -551,7 +551,7 @@
     };
 
     /**
-     * Attempts to derive the MIME type for a resource path based on the extension 
+     * Attempts to derive the MIME type for a resource path based on the extension
      * of the path.
      * @static
      * @method getMimeFromPath
@@ -600,9 +600,8 @@
         return false;
     };
 
-<<<<<<< HEAD
-    /**
-     * Serves up a 404 page when the path specified by the incoming request does 
+    /**
+     * Serves up a 404 page when the path specified by the incoming request does
      * not exist. This function <b>WILL</b> close the connection.
      * @method serve404
      */
@@ -627,26 +626,26 @@
         if (this.resp.headerSent) {
             return false;
         }
-        
+
         //bump the error count so handlers will no if we are recursively trying to handle errors.
         this.errorCount++;
-        
+
         //retrieve the active theme.  Sometimes we don't have it such as in the case of the 404.
         var self = this;
         var getActiveTheme = function(cb){
             if (self.activeTheme) {
                 return cb(null, self.activeTheme);
             }
-            
+
             var settingsService = pb.SettingServiceFactory.getService(pb.config.settings.use_memory, pb.config.settings.use_cache, self.siteObj.uid);
             settingsService.get('active_theme', function(err, activeTheme){
                 self.activeTheme = activeTheme;
                 cb(null, activeTheme);
             });
         };
-        
+
         getActiveTheme(function(error, activeTheme) {
-            
+
             //build out params for handlers
             var params = {
                 mime: self.themeRoute && self.themeRoute.content_type ? self.themeRoute.content_type : 'text/html',
@@ -657,8 +656,8 @@
                 reqHandler: self,
                 errorCount: self.errorCount
             };
-            
-            //hand off to the formatters.  NOTE: the callback may not be called if 
+
+            //hand off to the formatters.  NOTE: the callback may not be called if
             //the handler chooses to fire off a controller.
             pb.ErrorFormatters.formatForMime(params, function(error, result) {
                 if (util.isError(error)) {
@@ -677,75 +676,9 @@
 
         return true;
     };
-=======
-  /**
-   * Serves up a 404 page when the path specified by the incoming request does
-   * not exist. This function <b>WILL</b> close the connection.
-   * @method serve404
-   */
-  RequestHandler.prototype.serve404 = function() {
-
-    var self = this;
-    var NotFound;
-    var settings = pb.SettingServiceFactory.getService(pb.config.settings.use_memory, pb.config.settings.use_cache, this.site);
-    settings.get('active_theme', function(err, theme) {
-
-      try{
-        NotFound = require(path.join(pb.config.docRoot, 'plugins/' + theme + '/controllers/error/404.js'))(pb);
-      } catch(e){
-        NotFound = require(path.join(pb.config.docRoot, 'plugins/pencilblue/controllers/error/404.js'))(pb);
-      }
-
-      var cInstance = new NotFound();
-      self.doRender({}, cInstance, {});
-
-      pb.log.silly('RequestHandler: No Route Found, Sending 404 for URL=%s', this.url.href);
-    });
-  };
-
-  /**
-   * Serves up an error page.  The page is responsible for displaying an error page
-   * TODO Church this up a bit.  Make it a template and controller like 404.
-   * TODO install an encoder entity since node prints out function names in angle brackets
-   * @method serveError
-   * @param {Error} err The failure that was generated by the executed controller
-   * @return {Boolean} TRUE when the error is rendered, FALSE if the request had already been handled
-   */
-  RequestHandler.prototype.serveError = function(err) {
-    if (this.resp.headerSent) {
-      return false;
-    }
-
-    var self   = this;
-    var NotFound;
-    var params = {
-      mime: this.themeRoute && this.themeRoute.content_type ? this.themeRoute.content_type : 'text/html',
-      error: err,
-      request: this.req,
-      localization: this.localization
-    };
-
-    var settings = pb.SettingServiceFactory.getService(pb.config.settings.use_memory, pb.config.settings.use_cache, this.site);
-    settings.get('active_theme', function(err, theme) {
-
-      try{
-        NotFound = require(path.join(pb.config.docRoot, 'plugins/' + theme + '/controllers/error/500.js'))(pb);
-      } catch(e){
-        NotFound = require(path.join(pb.config.docRoot, 'plugins/pencilblue/controllers/error/500.js'))(pb);
-      }
-
-      var cInstance = new NotFound(params);
-      self.doRender({}, cInstance, {});
-
-      pb.log.silly('RequestHandler: No Route Found, Sending 404 for URL=%s', this.url.href);
-    });
-
-    return true;
-  };
->>>>>>> fc45581b
-
-    /**
-     * Called when the session has been retrieved.  Responsible for checking the 
+
+    /**
+     * Called when the session has been retrieved.  Responsible for checking the
      * active theme.  It then retrieves the route object and passes it off to onThemeRetrieved.
      * @method onSessionRetrieved
      * @param {Error} err Any error that occurred while retrieving the session
@@ -788,7 +721,7 @@
                 pb.log.warn("RequestHandler: The active theme is not set.  Defaulting to '%s'", RequestHandler.DEFAULT_THEME);
                 activeTheme = RequestHandler.DEFAULT_THEME;
             }
-            
+
             self.activeTheme = activeTheme;
             self.onThemeRetrieved(activeTheme, route);
         });
@@ -801,8 +734,8 @@
      * @return {Object} The route object or NULL if the path does not match any route
      */
     RequestHandler.prototype.getRoute = function(path) {
-        
-        //check static routes first.  It must be an exact match including 
+
+        //check static routes first.  It must be an exact match including
         //casing and any ending slash.
         var isSilly = pb.log.isSilly();
         var route   = RequestHandler.staticRoutes[path];
@@ -815,7 +748,7 @@
             }
         }
 
-        //now do the hard work.  Iterate over the available patterns until a 
+        //now do the hard work.  Iterate over the available patterns until a
         //pattern is found.
         for (var i = 0; i < RequestHandler.storage.length; i++) {
 
@@ -832,8 +765,8 @@
                 break;
             }
         }
-        
-        //ensures we return null when route is not found for backward 
+
+        //ensures we return null when route is not found for backward
         //compatibility.
         return null;
     };
@@ -842,7 +775,7 @@
      * Determines if the route supports the given HTTP method
      * @static
      * @method routeSupportsMethod
-     * @param {Object} themeRoutes The route object that contains the specifics for 
+     * @param {Object} themeRoutes The route object that contains the specifics for
      * the theme variation of the route.
      * @param {String} method HTTP method
      */
@@ -862,8 +795,8 @@
      * @return {Boolean}
      */
     RequestHandler.routeSupportsSiteTheme = function(route, theme, method, site) {
-        return !util.isNullOrUndefined(route.themes[site]) && 
-            !util.isNullOrUndefined(route.themes[site][theme]) && 
+        return !util.isNullOrUndefined(route.themes[site]) &&
+            !util.isNullOrUndefined(route.themes[site][theme]) &&
             RequestHandler.routeSupportsMethod(route.themes[site][theme], method);
     };
 
@@ -880,7 +813,7 @@
 
     /**
      * Determines the theme that will be executed for the route.
-     * The themes will be prioritized as: active theme, pencilblue, followed by 
+     * The themes will be prioritized as: active theme, pencilblue, followed by
      * iterating over all other inherited themes.
      * @method getRouteTheme
      * @param {String} activeTheme
@@ -922,7 +855,7 @@
     }
 
     /**
-     * 
+     *
      * @method onThemeRetrieved
      * @param {String} activeTheme
      * @param {Object} route
@@ -990,7 +923,7 @@
         //instantiate controller
         var ControllerType  = route.themes[site][routeTheme][method].controller;
         var cInstance       = new ControllerType();
-        
+
         //execute it
         var context = {
             pathVars: pathVars,
@@ -1000,9 +933,9 @@
         };
         this.doRender(context);
     };
-    
-    /**
-     * 
+
+    /**
+     *
      * @method getPathVariables
      * @param {Object} route
      * @param {Object} route.path_vars
@@ -1017,8 +950,8 @@
     };
 
     /**
-     * Begins the rendering process by initializing the controller.  This is done 
-     * by gathering all initialization parameters and calling the controller's 
+     * Begins the rendering process by initializing the controller.  This is done
+     * by gathering all initialization parameters and calling the controller's
      * "init" function.
      * @method doRender
      * @param {Object} pathVars The URL path's variables
@@ -1055,7 +988,7 @@
             if (util.isObject(context.initParams)) {
                 util.merge(context.initParams, props);
             }
-            
+
             //initialize the controller
             context.cInstance.init(props, function(){
                 self.onControllerInitialized(context.cInstance, context.themeRoute);
@@ -1064,17 +997,17 @@
     };
 
     /**
-     * Parses the incoming request body when the body type specified matches one of 
+     * Parses the incoming request body when the body type specified matches one of
      * those explicitly allowed by the rotue.
      * @method parseBody
-     * @param {Array} mimes An array of allowed MIME strings.  
-     * @param {Function} cb A callback that takes 2 parameters: An Error, if 
-     * occurred and the parsed body.  The parsed value is often an object but the 
+     * @param {Array} mimes An array of allowed MIME strings.
+     * @param {Function} cb A callback that takes 2 parameters: An Error, if
+     * occurred and the parsed body.  The parsed value is often an object but the
      * value is dependent on the parser selected by the content type.
-     */ 
+     */
     RequestHandler.prototype.parseBody = function(mimes, cb) {
 
-        //we don't force a mime.  Controllers have the ability to handle this 
+        //we don't force a mime.  Controllers have the ability to handle this
         //themselves.
         if (!util.isArray(mimes)) {
             return cb(null, null);
@@ -1084,7 +1017,7 @@
         var contentType = this.req.headers['content-type'];
         if (contentType) {
 
-            //we split on ';' to check for multipart encoding since it specifies a 
+            //we split on ';' to check for multipart encoding since it specifies a
             //boundary
             contentType = contentType.split(';')[0];
             if (mimes.indexOf(contentType) === -1) {
@@ -1146,7 +1079,7 @@
         if (util.isError(data)) {
             return this.serveError(data);
         }
-        
+
         //set cookie
         var cookies = new Cookies(this.req, this.resp);
         if (this.setSessionCookie) {
@@ -1225,7 +1158,7 @@
             }
             this.resp.setHeader('content-type', contentType);
             this.resp.writeHead(data.code);
-            
+
             //write content
             var content = data.content;
             if (Buffer.isBuffer(content)) {
@@ -1244,8 +1177,8 @@
     /**
      * Creates a cookie string
      * @method writeCookie
-     * @param {Object} descriptor The pieces of the cookie that are to be included 
-     * in the string.  These pieces are represented as key value pairs.  Each value 
+     * @param {Object} descriptor The pieces of the cookie that are to be included
+     * in the string.  These pieces are represented as key value pairs.  Each value
      * will be serialized via its implicity "toString" function.
      * @param {String} [cookieStr=''] The current cookie string if it exists
      * @return {String} The cookie represented as a string
@@ -1335,9 +1268,9 @@
             var result   = {success: true};
             var reqPerms = self.themeRoute.permissions;
             var auth     = self.session.authentication;
-            if (auth && auth.user && 
-                auth.access_level !== pb.SecurityService.ACCESS_ADMINISTRATOR && 
-                auth.user.permissisions && 
+            if (auth && auth.user &&
+                auth.access_level !== pb.SecurityService.ACCESS_ADMINISTRATOR &&
+                auth.user.permissisions &&
                 util.isArray(reqPerms)) {
 
                 var permMap = self.session.authentication.user.permissions;
@@ -1386,7 +1319,7 @@
     };
 
     /**
-     * 
+     *
      * @method onErrorOccurred
      * @param {Error} err
      */
@@ -1456,7 +1389,7 @@
     };
 
     /**
-     * 
+     *
      * @static
      * @method isAdminURL
      * @param {String} url
@@ -1514,6 +1447,6 @@
         BODY_PARSER_MAP[mime] = protoype;
         return true;
     };
-    
+
     return RequestHandler;
 };